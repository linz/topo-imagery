name: Build and Publish Containers
on: push
jobs:
  build-containers:
    if: github.ref == 'refs/heads/master'
    runs-on: ubuntu-latest
    steps:
      - name: Checkout
        uses: actions/checkout@v3

      - name: Use Python "3.8"
        uses: actions/setup-python@v3
        with:
          python-version: "3.8"

      - name: Install
        run: |
          pip install poetry
      
      - name: Build containers
        run: |
<<<<<<< HEAD
          docker build . --tag topo-imagery --label "github_run_id=${GITHUB_RUN_ID}"
=======
          docker build --tag topo-imagery --label "github_run_id=${GITHUB_RUN_ID}"

>>>>>>> f8257b88
      - name: Log in to registry
        run: echo "${{ secrets.GITHUB_TOKEN }}" | docker login ghcr.io -u $ --password-stdin

      - name: (Release) Create Tag
        if: startsWith(github.event.head_commit.message, 'release:')
        run: |
          git config user.name "github-actions[bot]"
          git config user.email "41898282+github-actions[bot]@users.noreply.github.com"

          CURRENT_VERSION=$(poetry version --short)
          git tag v${CURRENT_VERSION} -m v${CURRENT_VERSION}
    
      - name: Publish Containers
        run: |
          GIT_VERSION=$(git describe --tags --always --match 'v*')
          docker tag topo-imagery-gdal ghcr.io/linz/topo-imagery:${GIT_VERSION}
          docker push ghcr.io/linz/topo-imagery:${GIT_VERSION}

      - name: (Release) Push Tag
        if: startsWith(github.event.head_commit.message, 'release:')
        run: |
          git push --tags<|MERGE_RESOLUTION|>--- conflicted
+++ resolved
@@ -19,12 +19,8 @@
       
       - name: Build containers
         run: |
-<<<<<<< HEAD
           docker build . --tag topo-imagery --label "github_run_id=${GITHUB_RUN_ID}"
-=======
-          docker build --tag topo-imagery --label "github_run_id=${GITHUB_RUN_ID}"
 
->>>>>>> f8257b88
       - name: Log in to registry
         run: echo "${{ secrets.GITHUB_TOKEN }}" | docker login ghcr.io -u $ --password-stdin
 
