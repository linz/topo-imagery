import argparse
import os

<<<<<<< HEAD
from aws_helper import get_bucket, parse_path
from file_helper import get_file_name_from_path, is_tiff
=======
from aws_helper import parse_path
from file_helper import get_file_name_from_path
>>>>>>> 86b8c3ae
from format_source import format_source
from gdal_helper import run_gdal
from linz_logger import get_log

parser = argparse.ArgumentParser()
parser.add_argument("--source", dest="source", nargs="+", required=True)
arguments = parser.parse_args()

source = format_source(arguments.source)

get_log().info("standardising", source=source)
gdal_env = os.environ.copy()

for file in source:
<<<<<<< HEAD
    if not is_tiff(file):
        get_log().trace("standardising_file_not_tiff_skipped", file=file)
        continue
    with tempfile.TemporaryDirectory() as tmp_dir:
        src_bucket_name, src_file_path = parse_path(file)
        standardized_file_name = f"standardized_{get_file_name_from_path(src_file_path)}"
        tmp_file_path = os.path.join(tmp_dir, standardized_file_name)
=======
    src_bucket_name, src_file_path = parse_path(file)
    standardized_file_name = f"standardized_{get_file_name_from_path(src_file_path)}"
    tmp_file_path = os.path.join("/tmp/", standardized_file_name)
>>>>>>> 86b8c3ae

    command = [
        "gdal_translate",
        "-q",
        "-scale",
        "0",
        "255",
        "0",
        "254",
        "-a_srs",
        "EPSG:2193",
        "-a_nodata",
        "255",
        "-b",
        "1",
        "-b",
        "2",
        "-b",
        "3",
        "-of",
        "COG",
        "-co",
        "compress=lzw",
        "-co",
        "num_threads=all_cpus",
        "-co",
        "predictor=2",
        "-co",
        "overview_compress=webp",
        "-co",
        "bigtiff=yes",
        "-co",
        "overview_resampling=lanczos",
        "-co",
        "blocksize=512",
        "-co",
        "overview_quality=90",
        "-co",
        "sparse_ok=true",
    ]
    run_gdal(command, input_file=file, output_file=tmp_file_path)<|MERGE_RESOLUTION|>--- conflicted
+++ resolved
@@ -1,13 +1,8 @@
 import argparse
 import os
 
-<<<<<<< HEAD
-from aws_helper import get_bucket, parse_path
+from aws_helper import parse_path
 from file_helper import get_file_name_from_path, is_tiff
-=======
-from aws_helper import parse_path
-from file_helper import get_file_name_from_path
->>>>>>> 86b8c3ae
 from format_source import format_source
 from gdal_helper import run_gdal
 from linz_logger import get_log
@@ -22,20 +17,13 @@
 gdal_env = os.environ.copy()
 
 for file in source:
-<<<<<<< HEAD
     if not is_tiff(file):
         get_log().trace("standardising_file_not_tiff_skipped", file=file)
         continue
-    with tempfile.TemporaryDirectory() as tmp_dir:
-        src_bucket_name, src_file_path = parse_path(file)
-        standardized_file_name = f"standardized_{get_file_name_from_path(src_file_path)}"
-        tmp_file_path = os.path.join(tmp_dir, standardized_file_name)
-=======
+
     src_bucket_name, src_file_path = parse_path(file)
     standardized_file_name = f"standardized_{get_file_name_from_path(src_file_path)}"
     tmp_file_path = os.path.join("/tmp/", standardized_file_name)
->>>>>>> 86b8c3ae
-
     command = [
         "gdal_translate",
         "-q",
