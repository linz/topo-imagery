import os
import tempfile
from functools import partial
from multiprocessing import Pool
from typing import List, Optional

import ulid
from linz_logger import get_log

from scripts.aws.aws_helper import is_s3
from scripts.cli.cli_helper import TileFiles
from scripts.files.file_tiff import FileTiff, FileTiffType
from scripts.files.fs import exists, read, write
from scripts.gdal.gdal_bands import get_gdal_band_offset
from scripts.gdal.gdal_helper import get_gdal_version, run_gdal
from scripts.gdal.gdal_preset import (
    get_alpha_command,
    get_build_vrt_command,
    get_cutline_command,
    get_gdal_command,
    get_transform_srs_command,
)
from scripts.gdal.gdalinfo import gdal_info
from scripts.logging.time_helper import time_in_ms
from scripts.tile.tile_index import Bounds, get_bounds_from_name


def run_standardising(
    todo: List[TileFiles],
    preset: str,
    cutline: Optional[str],
    concurrency: int,
    source_epsg: str,
    target_epsg: str,
    target_output: str = "/tmp/",
) -> List[FileTiff]:
    """Run `standardising()` in parallel (`concurrency`).

    Args:
        todo: list of TileFiles (tile name and input files) to standardise
        preset: gdal preset to use. See `gdal.gdal_preset.py`
        cutline: path to the cutline. Must be `.fgb` or `.geojson`
        concurrency: number of concurrent files to process
        source_epsg: EPSG code of the source file
        target_epsg: EPSG code of reprojection
        target_output: output directory path. Defaults to "/tmp/"

    Returns:
        a list of FileTiff wrapper
    """
    # pylint: disable-msg=too-many-arguments
    start_time = time_in_ms()

    gdal_version = get_gdal_version()
    get_log().info("standardising_start", gdalVersion=gdal_version, fileCount=len(todo))

    with Pool(concurrency) as p:
        standardized_tiffs = p.map(
            partial(
                standardising,
                preset=preset,
                source_epsg=source_epsg,
                target_epsg=target_epsg,
                target_output=target_output,
                cutline=cutline,
            ),
            todo,
        )
        p.close()
        p.join()

    get_log().info("standardising_end", duration=time_in_ms() - start_time, fileCount=len(standardized_tiffs))

    return standardized_tiffs


def download_tiffs(files: List[str], target: str) -> List[str]:
    """Download a tiff file and some of its sidecar files if they exist to the target dir.

    Args:
        files: links source filename to target tilename
        target: target folder to write too

    Returns:
        linked downloaded filename to target tilename

    Example:
    ```
    >>> download_tiff_file(("s3://elevation/SN9457_CE16_10k_0502.tif", "CE16_5000_1003"), "/tmp/")
    ("/tmp/123456.tif", "CE16_5000_1003")
    ```
    """
    downloaded_files: List[str] = []
    for file in files:
        target_file_path = os.path.join(target, str(ulid.ULID()))
        input_file_path = target_file_path + ".tiff"
        get_log().info("download_tiff", path=file, target_path=input_file_path)

        write(input_file_path, read(file))
        downloaded_files.append(input_file_path)

        base_file_path = os.path.splitext(file)[0]
        # Attempt to download sidecar files too
        for ext in [".prj", ".tfw"]:
            try:
                write(target_file_path + ext, read(base_file_path + ext))
                get_log().info("download_tiff_sidecar", path=base_file_path + ext, target_path=target_file_path + ext)

            except:  # pylint: disable-msg=bare-except
                pass

    return downloaded_files


def create_vrt(source_tiffs: List[str], target_path: str, add_alpha: bool = False) -> str:
    """Create a VRT from a list of tiffs files

    Args:
        source_tiffs: list of tiffs to create the VRT from
        target_path: path of the generated VRT
        add_alpha: add alpha band to the VRT. Defaults to False.

    Returns:
        the path to the VRT created
    """
    # Create the `vrt` file
    vrt_path = os.path.join(target_path, "source.vrt")
    run_gdal(command=get_build_vrt_command(files=source_tiffs, output=vrt_path, add_alpha=add_alpha))
    return vrt_path


# pylint: disable-msg=too-many-locals
def standardising(
    files: TileFiles,
    preset: str,
    source_epsg: str,
    target_epsg: str,
    cutline: Optional[str],
    target_output: str = "/tmp/",
) -> FileTiff:
    """Apply transformations using GDAL to the source file.

    Args:
        file: path to the file to standardise
        preset: gdal preset to use. See `gdal.gdal_preset.py`
        source_epsg: EPSG code of the source file
        target_epsg: EPSG code of reprojection
        cutline: path to the cutline. Must be `.fgb` or `.geojson`
        target_output: output directory path. Defaults to "/tmp/"

    Raises:
        Exception: if cutline is not a .fgb or .geojson file

    Returns:
        a FileTiff wrapper
    """
    standardized_file_name = files.output + ".tiff"
    standardized_file_path = os.path.join(target_output, standardized_file_name)
    tiff = FileTiff(files.input, preset)
    tiff.set_path_standardised(standardized_file_path)

    # Already proccessed can skip processing
    if exists(standardized_file_path):
        get_log().info("standardised_tiff_already_exists", path=standardized_file_path)
        return tiff

    # Download any needed file from S3 ["/foo/bar.tiff", "s3://foo"] => "/tmp/bar.tiff", "/tmp/foo.tiff"
    with tempfile.TemporaryDirectory() as tmp_path:
        standardized_working_path = os.path.join(tmp_path, standardized_file_name)

        source_tiffs = download_tiffs(files.input, tmp_path)
        vrt_add_alpha = True

        for file in source_tiffs:
            gdal_data = gdal_info(file, False)
            bands = gdal_data["bands"]
            if (len(bands) == 4 and bands[3]["colorInterpretation"] == "Alpha") or (
                len(bands) == 1 and bands[0]["colorInterpretation"] == "Gray"
            ):
                vrt_add_alpha = False

        # Start from base VRT
        input_file = create_vrt(source_tiffs, tmp_path, add_alpha=vrt_add_alpha)
        target_vrt = os.path.join(tmp_path, "output.vrt")

        # Apply cutline
        if cutline:
            input_cutline_path = cutline
            if is_s3(cutline):
                if not cutline.endswith((".fgb", ".geojson")):
                    raise Exception(f"Only .fgb or .geojson cutlines are support cutline:{cutline}")
                input_cutline_path = os.path.join(tmp_path, "cutline" + os.path.splitext(cutline)[1])
                # Ensure the input cutline is a easy spot for GDAL to read
                write(input_cutline_path, read(cutline))

            target_vrt = os.path.join(tmp_path, "cutline.vrt")
            run_gdal(get_cutline_command(input_cutline_path), input_file=input_file, output_file=target_vrt)
            input_file = target_vrt
        elif tiff.get_tiff_type() == FileTiffType.IMAGERY:
            target_vrt = os.path.join(tmp_path, "target.vrt")
            # add alpha band to all imagery for consistency allowing GDAL to run correctly (TDE-804)
            run_gdal(get_alpha_command(), input_file=input_file, output_file=target_vrt)
            input_file = target_vrt

<<<<<<< HEAD
        else:
            info = gdal_info(input_file)
            if tiff.is_no_data(info):
                target_vrt = os.path.join(tmp_path, str(ulid.ULID()) + ".vrt")
                run_gdal(get_alpha_command(), input_file=input_file, output_file=target_vrt)
                input_file = target_vrt

=======
        # Reproject tiff if needed
>>>>>>> ebd3e8e0
        if source_epsg != target_epsg:
            target_vrt = os.path.join(tmp_path, "reproject.vrt")
            get_log().info("Reprojecting Tiff", path=input_file, sourceEPSG=source_epsg, targetEPSG=target_epsg)
            run_gdal(get_transform_srs_command(source_epsg, target_epsg), input_file=input_file, output_file=target_vrt)
            input_file = target_vrt

<<<<<<< HEAD
        # gdalinfo to get band offset and band type
        info = gdal_info(input_file)
        command = get_gdal_command(preset, epsg=target_epsg, convert_from=get_gdal_band_type(input_file, info))
        command.extend(get_gdal_band_offset(input_file, info))
        run_gdal(command, input_file=input_file, output_file=standardized_file_path)

    tiff.set_path_standardised(standardized_file_path)
    return tiff


def main() -> None:
    concurrency: int = 1
    parser = argparse.ArgumentParser()
    parser.add_argument("--preset", dest="preset", required=True)
    parser.add_argument("--source", dest="source", nargs="+", required=True)
    parser.add_argument("--cutline", dest="cutline", required=False)
    parser.add_argument("--source-epsg", dest="source_epsg", required=True)
    parser.add_argument("--target-epsg", dest="target_epsg", required=True)
    arguments = parser.parse_args()
    source = format_source(arguments.source)

    if is_argo():
        concurrency = 4
=======
        transformed_image_gdalinfo = gdal_info(input_file, False)
        command = get_gdal_command(preset, epsg=target_epsg)
        command.extend(get_gdal_band_offset(input_file, transformed_image_gdalinfo, preset))
>>>>>>> ebd3e8e0

        output_bounds: Bounds = get_bounds_from_name(files.output)
        min_x = output_bounds.point.x
        max_y = output_bounds.point.y
        min_y = max_y - output_bounds.size.height
        max_x = min_x + output_bounds.size.width
        command.extend(["-co", f"TARGET_SRS=EPSG:{target_epsg}", "-co", f"EXTENT={min_x},{min_y},{max_x},{max_y}"])

        # Need GDAL to write to temporary location so no broken files end up in the done folder.
        run_gdal(command, input_file=input_file, output_file=standardized_working_path)

        write(standardized_file_path, read(standardized_working_path))
        return tiff<|MERGE_RESOLUTION|>--- conflicted
+++ resolved
@@ -172,7 +172,7 @@
         vrt_add_alpha = True
 
         for file in source_tiffs:
-            gdal_data = gdal_info(file, False)
+            gdal_data = gdal_info(file)
             bands = gdal_data["bands"]
             if (len(bands) == 4 and bands[3]["colorInterpretation"] == "Alpha") or (
                 len(bands) == 1 and bands[0]["colorInterpretation"] == "Gray"
@@ -202,52 +202,16 @@
             run_gdal(get_alpha_command(), input_file=input_file, output_file=target_vrt)
             input_file = target_vrt
 
-<<<<<<< HEAD
-        else:
-            info = gdal_info(input_file)
-            if tiff.is_no_data(info):
-                target_vrt = os.path.join(tmp_path, str(ulid.ULID()) + ".vrt")
-                run_gdal(get_alpha_command(), input_file=input_file, output_file=target_vrt)
-                input_file = target_vrt
-
-=======
         # Reproject tiff if needed
->>>>>>> ebd3e8e0
         if source_epsg != target_epsg:
             target_vrt = os.path.join(tmp_path, "reproject.vrt")
             get_log().info("Reprojecting Tiff", path=input_file, sourceEPSG=source_epsg, targetEPSG=target_epsg)
             run_gdal(get_transform_srs_command(source_epsg, target_epsg), input_file=input_file, output_file=target_vrt)
             input_file = target_vrt
 
-<<<<<<< HEAD
-        # gdalinfo to get band offset and band type
-        info = gdal_info(input_file)
-        command = get_gdal_command(preset, epsg=target_epsg, convert_from=get_gdal_band_type(input_file, info))
-        command.extend(get_gdal_band_offset(input_file, info))
-        run_gdal(command, input_file=input_file, output_file=standardized_file_path)
-
-    tiff.set_path_standardised(standardized_file_path)
-    return tiff
-
-
-def main() -> None:
-    concurrency: int = 1
-    parser = argparse.ArgumentParser()
-    parser.add_argument("--preset", dest="preset", required=True)
-    parser.add_argument("--source", dest="source", nargs="+", required=True)
-    parser.add_argument("--cutline", dest="cutline", required=False)
-    parser.add_argument("--source-epsg", dest="source_epsg", required=True)
-    parser.add_argument("--target-epsg", dest="target_epsg", required=True)
-    arguments = parser.parse_args()
-    source = format_source(arguments.source)
-
-    if is_argo():
-        concurrency = 4
-=======
-        transformed_image_gdalinfo = gdal_info(input_file, False)
+        transformed_image_gdalinfo = gdal_info(input_file)
         command = get_gdal_command(preset, epsg=target_epsg)
         command.extend(get_gdal_band_offset(input_file, transformed_image_gdalinfo, preset))
->>>>>>> ebd3e8e0
 
         output_bounds: Bounds = get_bounds_from_name(files.output)
         min_x = output_bounds.point.x
