--- conflicted
+++ resolved
@@ -1,15 +1,10 @@
 import argparse
 import os
 
-<<<<<<< HEAD
-from aws_helper import get_credentials, parse_path
-from fs_local import write
-=======
 from aws_helper import parse_path
 from file_helper import get_file_name_from_path, is_tiff
 from format_source import format_source
 from gdal_helper import run_gdal
->>>>>>> 90396a63
 from linz_logger import get_log
 
 parser = argparse.ArgumentParser()
@@ -18,15 +13,8 @@
 
 source = format_source(arguments.source)
 
-<<<<<<< HEAD
-src_bucket_name, src_file_path = parse_path(source)
-dst_bucket_name, dst_path = parse_path(destination)
-get_log().debug("source", bucket=src_bucket_name, file_path=src_file_path)
-get_log().debug("destination", bucket=dst_bucket_name, file_path=dst_path)
-=======
 get_log().info("standardising", source=source)
 gdal_env = os.environ.copy()
->>>>>>> 90396a63
 
 for file in source:
     if not is_tiff(file):
@@ -75,18 +63,4 @@
         "-co",
         "sparse_ok=true",
     ]
-<<<<<<< HEAD
-    try:
-        proc = subprocess.run(command, stdout=subprocess.PIPE, stderr=subprocess.PIPE, env=gdal_env, check=True)
-    except subprocess.CalledProcessError as cpe:
-        get_log().error("run_gdal_translate_failed", command=" ".join(command))
-        raise cpe
-    get_log().debug("run_gdal_translate_succeded", command=" ".join(command))
-
-    # Upload the standardized file to destination
-    dst_file_path = os.path.join(destination, standardized_file_name).strip("/")
-    get_log().debug("upload_file", path=dst_file_path)
-    write(dst_file_path, tmp_file_path)
-=======
-    run_gdal(command, input_file=file, output_file=tmp_file_path)
->>>>>>> 90396a63
+    run_gdal(command, input_file=file, output_file=tmp_file_path)