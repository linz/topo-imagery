from datetime import datetime

from scripts.files.files_helper import get_file_name_from_path
from scripts.stac.imagery.collection import ImageryCollection
from scripts.stac.imagery.item import ImageryItem
from scripts.stac.imagery.metadata_constants import CollectionTitleMetadata


def test_imagery_stac_item(mocker) -> None:  # type: ignore
    # mock functions that interact with files
    geometry = {
        "type": "Polygon",
        "coordinates": [[[1799667.5, 5815977.0], [1800422.5, 5815977.0], [1800422.5, 5814986.0], [1799667.5, 5814986.0]]],
    }
    bbox = (1799667.5, 5815977.0, 1800422.5, 5814986.0)
    checksum = "1220cdef68d62fb912110b810e62edc53de07f7a44fb2b310db700e9d9dd58baa6b4"
    mocker.patch("scripts.stac.util.checksum.multihash_as_hex", return_value=checksum)

    path = "./test/BR34_5000_0302.tiff"
    id_ = get_file_name_from_path(path)
    start_datetime = "2021-01-27 00:00:00Z"
    end_datetime = "2021-01-27 00:00:00Z"

    item = ImageryItem(id_, path)
    item.update_spatial(geometry, bbox)
    item.update_datetime(start_datetime, end_datetime)
    # checks
    assert item.stac["id"] == id_
    assert item.stac["properties"]["start_datetime"] == start_datetime
    assert item.stac["properties"]["end_datetime"] == end_datetime
    assert item.stac["properties"]["datetime"] is None
    assert item.stac["geometry"]["coordinates"] == geometry["coordinates"]
    assert item.stac["geometry"] == geometry
    assert item.stac["bbox"] == bbox
    assert item.stac["assets"]["visual"]["file:checksum"] == checksum
    assert {"rel": "self", "href": f"./{id_}.json", "type": "application/json"} in item.stac["links"]


def test_imagery_add_collection(mocker) -> None:  # type: ignore
    metadata: CollectionTitleMetadata = {
        "category": "Urban Aerial Photos",
        "region": "auckland",
        "gsd": "0.3m",
        "start_datetime": datetime(2022, 2, 2),
        "end_datetime": datetime(2022, 2, 2),
        "lifecycle": "completed",
        "location": None,
        "event": None,
        "historic_survey_number": None,
    }
    ulid = "fake_ulid"
<<<<<<< HEAD
    region = "new-zealand"
    geographic_desc = "South Island"
    event_name = "Forest assessment"
    lifecycle = "under development"
    collection = ImageryCollection(title, description, region, geographic_desc, event_name, lifecycle, ulid)
=======
    collection = ImageryCollection(title_metadata=metadata, collection_id=ulid)
>>>>>>> 5c184710

    path = "./test/BR34_5000_0302.tiff"
    id_ = get_file_name_from_path(path)
    checksum = "1220cdef68d62fb912110b810e62edc53de07f7a44fb2b310db700e9d9dd58baa6b4"
    mocker.patch("scripts.stac.util.checksum.multihash_as_hex", return_value=checksum)
    item = ImageryItem(id_, path)

    item.add_collection(collection.stac["id"])

    assert item.stac["collection"] == ulid
    assert {"rel": "collection", "href": "./collection.json", "type": "application/json"} in item.stac["links"]
    assert {"rel": "parent", "href": "./collection.json", "type": "application/json"} in item.stac["links"]<|MERGE_RESOLUTION|>--- conflicted
+++ resolved
@@ -3,7 +3,7 @@
 from scripts.files.files_helper import get_file_name_from_path
 from scripts.stac.imagery.collection import ImageryCollection
 from scripts.stac.imagery.item import ImageryItem
-from scripts.stac.imagery.metadata_constants import CollectionTitleMetadata
+from scripts.stac.imagery.metadata_constants import CollectionMetadata
 
 
 def test_imagery_stac_item(mocker) -> None:  # type: ignore
@@ -37,7 +37,7 @@
 
 
 def test_imagery_add_collection(mocker) -> None:  # type: ignore
-    metadata: CollectionTitleMetadata = {
+    metadata: CollectionMetadata = {
         "category": "Urban Aerial Photos",
         "region": "auckland",
         "gsd": "0.3m",
@@ -49,15 +49,7 @@
         "historic_survey_number": None,
     }
     ulid = "fake_ulid"
-<<<<<<< HEAD
-    region = "new-zealand"
-    geographic_desc = "South Island"
-    event_name = "Forest assessment"
-    lifecycle = "under development"
-    collection = ImageryCollection(title, description, region, geographic_desc, event_name, lifecycle, ulid)
-=======
-    collection = ImageryCollection(title_metadata=metadata, collection_id=ulid)
->>>>>>> 5c184710
+    collection = ImageryCollection(metadata=metadata, collection_id=ulid)
 
     path = "./test/BR34_5000_0302.tiff"
     id_ = get_file_name_from_path(path)
