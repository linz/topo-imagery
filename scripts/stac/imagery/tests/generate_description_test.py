--- conflicted
+++ resolved
@@ -13,15 +13,10 @@
     assert collection.stac["description"] == description
 
 
-<<<<<<< HEAD
 def test_generate_description_elevation(
     fake_collection_metadata: CollectionMetadata, fake_collection_identifiers: CollectionIdentifiers
 ) -> None:
-    fake_collection_metadata["category"] = "dem"
-=======
-def test_generate_description_elevation(fake_collection_metadata: CollectionMetadata, fake_linz_slug: str) -> None:
     fake_collection_metadata.category = "dem"
->>>>>>> 7d58bbc4
     collection = ImageryCollection(
         fake_collection_metadata, any_epoch_datetime_string(), any_epoch_datetime_string(), fake_collection_identifiers
     )
@@ -41,15 +36,10 @@
     assert collection.stac["description"] == description
 
 
-<<<<<<< HEAD
 def test_generate_description_satellite_imagery(
     fake_collection_metadata: CollectionMetadata, fake_collection_identifiers: CollectionIdentifiers
 ) -> None:
-    fake_collection_metadata["category"] = "satellite-imagery"
-=======
-def test_generate_description_satellite_imagery(fake_collection_metadata: CollectionMetadata, fake_linz_slug: str) -> None:
     fake_collection_metadata.category = "satellite-imagery"
->>>>>>> 7d58bbc4
     collection = ImageryCollection(
         fake_collection_metadata, any_epoch_datetime_string(), any_epoch_datetime_string(), fake_collection_identifiers
     )
@@ -57,17 +47,11 @@
     assert collection.stac["description"] == description
 
 
-<<<<<<< HEAD
 def test_generate_description_historic_imagery(
     fake_collection_metadata: CollectionMetadata, fake_collection_identifiers: CollectionIdentifiers
 ) -> None:
-    fake_collection_metadata["category"] = "scanned-aerial-photos"
-    fake_collection_metadata["historic_survey_number"] = "SNC8844"
-=======
-def test_generate_description_historic_imagery(fake_collection_metadata: CollectionMetadata, fake_linz_slug: str) -> None:
     fake_collection_metadata.category = "scanned-aerial-photos"
     fake_collection_metadata.historic_survey_number = "SNC8844"
->>>>>>> 7d58bbc4
     collection = ImageryCollection(
         fake_collection_metadata, any_epoch_datetime_string(), any_epoch_datetime_string(), fake_collection_identifiers
     )
@@ -75,15 +59,10 @@
     assert collection.stac["description"] == description
 
 
-<<<<<<< HEAD
 def test_generate_description_event(
     fake_collection_metadata: CollectionMetadata, fake_collection_identifiers: CollectionIdentifiers
 ) -> None:
-    fake_collection_metadata["event_name"] = "Cyclone Gabrielle"
-=======
-def test_generate_description_event(fake_collection_metadata: CollectionMetadata, fake_linz_slug: str) -> None:
     fake_collection_metadata.event_name = "Cyclone Gabrielle"
->>>>>>> 7d58bbc4
     collection = ImageryCollection(
         fake_collection_metadata, any_epoch_datetime_string(), any_epoch_datetime_string(), fake_collection_identifiers
     )
