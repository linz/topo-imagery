import json
import os
import tempfile
from shutil import rmtree
from tempfile import mkdtemp

import shapely.geometry
from boto3 import resource
from moto import mock_aws
from moto.s3.responses import DEFAULT_REGION_NAME
from pytest_subtests import SubTests

from scripts.datetimes import format_rfc_3339_datetime_string
from scripts.files.files_helper import ContentType
from scripts.files.fs import read
from scripts.files.fs_s3 import write
from scripts.stac.imagery.collection import ImageryCollection
from scripts.stac.imagery.item import ImageryItem, STACAsset
from scripts.stac.imagery.metadata_constants import CollectionMetadata
from scripts.stac.imagery.provider import Provider, ProviderRole
from scripts.stac.imagery.tests.generators import any_stac_processing, fixed_now_function
from scripts.stac.util.stac_extensions import StacExtensions
from scripts.tests.datetimes_test import any_epoch_datetime, any_epoch_datetime_string


def test_title_description_id_created_on_init(
    fake_collection_metadata: CollectionMetadata, fake_linz_slug: str, subtests: SubTests
) -> None:
    fake_collection_metadata["event_name"] = "Forest Assessment"
    fake_collection_metadata["geographic_description"] = "Hawke's Bay Forest Assessment"
    collection = ImageryCollection(fake_collection_metadata, any_epoch_datetime, fake_linz_slug)
    with subtests.test():
        assert collection.stac["title"] == "Hawke's Bay Forest Assessment 0.3m Rural Aerial Photos (2023)"

    with subtests.test():
        assert (
            collection.stac["description"]
            == "Orthophotography within the Hawke's Bay region captured in the 2023 flying season, published as a record of the Forest Assessment event."  # pylint: disable=line-too-long
        )

    with subtests.test():
        assert collection.stac["id"]

    with subtests.test():
        assert collection.stac["linz:region"] == "hawkes-bay"

    with subtests.test():
        assert collection.stac["linz:geographic_description"] == "Hawke's Bay Forest Assessment"

    with subtests.test():
        assert collection.stac["linz:event_name"] == "Forest Assessment"

    with subtests.test():
        assert collection.stac["linz:lifecycle"] == "completed"

    with subtests.test():
        assert collection.stac["linz:geospatial_category"] == "rural-aerial-photos"


def test_id_parsed_on_init(fake_collection_metadata: CollectionMetadata, fake_linz_slug: str) -> None:
    id_ = "Parsed-Ulid"
    collection = ImageryCollection(fake_collection_metadata, any_epoch_datetime, fake_linz_slug, id_)
    assert collection.stac["id"] == "Parsed-Ulid"


def test_bbox_updated_from_none(fake_collection_metadata: CollectionMetadata, fake_linz_slug: str) -> None:
    collection = ImageryCollection(fake_collection_metadata, any_epoch_datetime, fake_linz_slug)
    bbox = [1799667.5, 5815977.0, 1800422.5, 5814986.0]
    collection.update_spatial_extent(bbox)
    assert collection.stac["extent"]["spatial"]["bbox"] == [bbox]


def test_bbox_updated_from_existing(fake_collection_metadata: CollectionMetadata, fake_linz_slug: str) -> None:
    collection = ImageryCollection(fake_collection_metadata, any_epoch_datetime, fake_linz_slug)
    # init bbox
    bbox = [174.889641, -41.217532, 174.902344, -41.203521]
    collection.update_spatial_extent(bbox)
    # update bbox
    bbox = [174.917643, -41.211157, 174.922965, -41.205490]
    collection.update_spatial_extent(bbox)

    assert collection.stac["extent"]["spatial"]["bbox"] == [[174.889641, -41.217532, 174.922965, -41.203521]]


def test_interval_updated_from_none(fake_collection_metadata: CollectionMetadata, fake_linz_slug: str) -> None:
    collection = ImageryCollection(fake_collection_metadata, any_epoch_datetime, fake_linz_slug)
    start_datetime = "2021-01-27T00:00:00Z"
    end_datetime = "2021-01-27T00:00:00Z"
    collection.update_temporal_extent(start_datetime, end_datetime)
    assert collection.stac["extent"]["temporal"]["interval"] == [[start_datetime, end_datetime]]


def test_interval_updated_from_existing(fake_collection_metadata: CollectionMetadata, fake_linz_slug: str) -> None:
    collection = ImageryCollection(fake_collection_metadata, any_epoch_datetime, fake_linz_slug)
    # init interval
    start_datetime = "2021-01-27T00:00:00Z"
    end_datetime = "2021-01-27T00:00:00Z"
    collection.update_temporal_extent(start_datetime, end_datetime)
    # update interval
    start_datetime = "2021-02-01T00:00:00Z"
    end_datetime = "2021-02-20T00:00:00Z"
    collection.update_temporal_extent(start_datetime, end_datetime)

    assert collection.stac["extent"]["temporal"]["interval"] == [["2021-01-27T00:00:00Z", "2021-02-20T00:00:00Z"]]


<<<<<<< HEAD
def fixed_now_function(now: datetime) -> Callable[[], datetime]:
    def func() -> datetime:
        return now

    return func


def test_add_item(fake_collection_metadata: CollectionMetadata, fake_linz_slug: str, subtests: SubTests) -> None:
    now = any_epoch_datetime()
    now_function = fixed_now_function(now)
    collection = ImageryCollection(fake_collection_metadata, now_function, fake_linz_slug)
    item_file_path = "./scripts/tests/data/empty.tiff"
    modified_datetime = datetime(2001, 2, 3, hour=4, minute=5, second=6, tzinfo=timezone.utc)
    os.utime(item_file_path, times=(any_epoch_datetime().timestamp(), modified_datetime.timestamp()))
    item = ImageryItem("BR34_5000_0304", item_file_path, "any GDAL version", now_function)
=======
def test_add_item(fake_collection_metadata: CollectionMetadata, subtests: SubTests) -> None:
    now = any_epoch_datetime()
    now_string = format_rfc_3339_datetime_string(now)
    collection = ImageryCollection(fake_collection_metadata, fixed_now_function(now))
    asset_created_datetime = any_epoch_datetime_string()
    asset_updated_datetime = any_epoch_datetime_string()
    item = ImageryItem(
        "BR34_5000_0304",
        now_string,
        STACAsset(
            **{
                "href": "any href",
                "file:checksum": "any checksum",
                "created": asset_created_datetime,
                "updated": asset_updated_datetime,
            }
        ),
        any_stac_processing(),
    )
>>>>>>> 80620dfb
    geometry = {
        "type": "Polygon",
        "coordinates": [[1799667.5, 5815977.0], [1800422.5, 5815977.0], [1800422.5, 5814986.0], [1799667.5, 5814986.0]],
    }
    bbox = (1799667.5, 5815977.0, 1800422.5, 5814986.0)
    start_datetime = "2021-01-27T00:00:00Z"
    end_datetime = "2021-01-27T00:00:00Z"
    item.update_spatial(geometry, bbox)
    item.update_datetime(start_datetime, end_datetime)

    collection.add_item(item.stac)

    links = collection.stac["links"].copy()

    with subtests.test(msg="File checksum heuristic"):
        # The checksum changes based on the contents
        assert links[1].pop("file:checksum").startswith("1220")

    with subtests.test(msg="Main links content"):
        assert [
            {"href": "./collection.json", "rel": "self", "type": "application/json"},
            {"rel": "item", "href": "./BR34_5000_0304.json", "type": "application/geo+json"},
        ] == links

    with subtests.test():
        assert collection.stac["extent"]["temporal"]["interval"] == [[start_datetime, end_datetime]]

    with subtests.test():
        assert collection.stac["extent"]["spatial"]["bbox"] == [bbox]

    for property_name in ["created", "updated"]:
        with subtests.test(msg=f"collection {property_name}"):
            assert collection.stac[property_name] == now_string

        with subtests.test(msg=f"item properties.{property_name}"):
            assert item.stac["properties"][property_name] == now_string

    with subtests.test(msg="item assets.visual.created"):
        assert item.stac["assets"]["visual"]["created"] == asset_created_datetime

    with subtests.test(msg="item assets.visual.updated"):
        assert item.stac["assets"]["visual"]["updated"] == asset_updated_datetime


def test_write_collection(fake_collection_metadata: CollectionMetadata, fake_linz_slug: str) -> None:
    target = mkdtemp()
    collectionObj = ImageryCollection(fake_collection_metadata, any_epoch_datetime, fake_linz_slug)
    collection_target = os.path.join(target, "collection.json")
    collectionObj.write_to(collection_target)
    collection = json.loads(read(collection_target))
    rmtree(target)

    assert collection["title"] == collectionObj.stac["title"]


def test_write_collection_special_chars(fake_collection_metadata: CollectionMetadata, fake_linz_slug: str) -> None:
    target = mkdtemp()
    title = "Manawatū-Whanganui"
    collectionObj = ImageryCollection(fake_collection_metadata, any_epoch_datetime, fake_linz_slug)
    collectionObj.stac["title"] = title
    collection_target = os.path.join(target, "collection.json")
    collectionObj.write_to(collection_target)
    collection = json.loads(read(collection_target))
    rmtree(target)

    assert collection["title"] == title


def test_add_providers(fake_collection_metadata: CollectionMetadata, fake_linz_slug: str) -> None:
    collection = ImageryCollection(fake_collection_metadata, any_epoch_datetime, fake_linz_slug)
    producer: Provider = {"name": "Maxar", "roles": [ProviderRole.PRODUCER]}
    collection.add_providers([producer])

    assert {"name": "Maxar", "roles": ["producer"]} in collection.stac["providers"]


def test_default_provider_roles_are_kept(
    fake_collection_metadata: CollectionMetadata, fake_linz_slug: str, subtests: SubTests
) -> None:
    # given we are adding a non default role to the default provider
    licensor: Provider = {"name": "Toitū Te Whenua Land Information New Zealand", "roles": [ProviderRole.LICENSOR]}
    producer: Provider = {"name": "Maxar", "roles": [ProviderRole.PRODUCER]}
    collection = ImageryCollection(
        fake_collection_metadata, any_epoch_datetime, fake_linz_slug, providers=[producer, licensor]
    )

    with subtests.test(msg="it adds the non default role to the existing default role list"):
        assert {
            "name": "Toitū Te Whenua Land Information New Zealand",
            "roles": ["host", "licensor", "processor"],
        } in collection.stac["providers"]

    with subtests.test(msg="it does not duplicate the default provider"):
        assert {"name": "Toitū Te Whenua Land Information New Zealand", "roles": ["host", "processor"]} not in collection.stac[
            "providers"
        ]


def test_default_provider_is_present(
    fake_collection_metadata: CollectionMetadata, fake_linz_slug: str, subtests: SubTests
) -> None:
    # given adding a provider
    producer: Provider = {"name": "Maxar", "roles": [ProviderRole.PRODUCER]}
    collection = ImageryCollection(fake_collection_metadata, any_epoch_datetime, fake_linz_slug, providers=[producer])

    with subtests.test(msg="the default provider is still present"):
        assert {"name": "Toitū Te Whenua Land Information New Zealand", "roles": ["host", "processor"]} in collection.stac[
            "providers"
        ]
    with subtests.test(msg="the new provider is added"):
        assert {"name": "Maxar", "roles": ["producer"]} in collection.stac["providers"]


def test_providers_are_not_duplicated(fake_collection_metadata: CollectionMetadata, fake_linz_slug: str) -> None:
    producer: Provider = {"name": "Toitū Te Whenua Land Information New Zealand", "roles": [ProviderRole.PRODUCER]}
    licensor: Provider = {"name": "Toitū Te Whenua Land Information New Zealand", "roles": [ProviderRole.LICENSOR]}
    collection = ImageryCollection(
        fake_collection_metadata, any_epoch_datetime, fake_linz_slug, providers=[producer, licensor]
    )
    assert len(collection.stac["providers"]) == 1
    assert {
        "name": "Toitū Te Whenua Land Information New Zealand",
        "roles": ["host", "licensor", "processor", "producer"],
    } in collection.stac["providers"]


def test_capture_area_added(fake_collection_metadata: CollectionMetadata, fake_linz_slug: str, subtests: SubTests) -> None:
    """
    TODO: geos 3.12 changes the topology-preserving simplifier to produce stable results; see
    <https://github.com/libgeos/geos/pull/718>. Once we start using geos 3.12 in CI we can delete the values for 3.11
    below.
    """
    collection = ImageryCollection(fake_collection_metadata, any_epoch_datetime, fake_linz_slug)
    file_name = "capture-area.geojson"

    polygons = []
    polygons.append(
        shapely.geometry.shape(
            {
                "type": "MultiPolygon",
                "coordinates": [
                    [
                        [
                            [178.259659571653, -38.40831927359251],
                            [178.26012930415902, -38.41478071250544],
                            [178.26560430668172, -38.41453416326152],
                            [178.26513409076952, -38.40807278109057],
                            [178.259659571653, -38.40831927359251],
                        ]
                    ]
                ],
            }
        )
    )
    polygons.append(
        shapely.geometry.shape(
            {
                "type": "MultiPolygon",
                "coordinates": [
                    [
                        [
                            [178.25418498567294, -38.40856551170436],
                            [178.25465423474975, -38.41502700730107],
                            [178.26012930415902, -38.41478071250544],
                            [178.259659571653, -38.40831927359251],
                            [178.25418498567294, -38.40856551170436],
                        ]
                    ]
                ],
            }
        )
    )
    with tempfile.TemporaryDirectory() as tmp_path:
        artifact_path = os.path.join(tmp_path, "tmp")
        collection.add_capture_area(polygons, tmp_path, artifact_path)
        file_target = os.path.join(tmp_path, file_name)
        file_artifact = os.path.join(artifact_path, file_name)
        with subtests.test():
            assert os.path.isfile(file_target)

        with subtests.test():
            assert os.path.isfile(file_artifact)

    with subtests.test():
        assert collection.stac["assets"]["capture_area"]["href"] == f"./{file_name}"

    with subtests.test():
        assert collection.stac["assets"]["capture_area"]["title"] == "Capture area"

    with subtests.test():
        assert (
            collection.stac["assets"]["capture_area"]["description"] == "Boundary of the total capture area for "
            "this collection. Excludes nodata areas in the source data. Geometries are simplified."
        )

    with subtests.test():
        assert collection.stac["assets"]["capture_area"]["type"] == "application/geo+json"

    with subtests.test():
        assert collection.stac["assets"]["capture_area"]["roles"] == ["metadata"]

    with subtests.test():
        assert StacExtensions.file.value in collection.stac["stac_extensions"]

    with subtests.test():
        assert "file:checksum" in collection.stac["assets"]["capture_area"]

    with subtests.test():
        assert collection.stac["assets"]["capture_area"]["file:checksum"] in (
            "1220ba57cd77defc7fa72e140f4faa0846e8905ae443de04aef99bf381d4650c17a0",  # geos 3.11 - geos 3.12 as yet untested
        )

    with subtests.test():
        assert "file:size" in collection.stac["assets"]["capture_area"]

    with subtests.test():
        assert collection.stac["assets"]["capture_area"]["file:size"] in (269,)  # geos 3.11 - geos 3.12 as yet untested


def test_event_name_is_present(fake_collection_metadata: CollectionMetadata, fake_linz_slug: str) -> None:
    fake_collection_metadata["event_name"] = "Forest Assessment"
    collection = ImageryCollection(fake_collection_metadata, any_epoch_datetime, fake_linz_slug)
    assert "Forest Assessment" == collection.stac["linz:event_name"]


def test_geographic_description_is_present(fake_collection_metadata: CollectionMetadata, fake_linz_slug: str) -> None:
    fake_collection_metadata["geographic_description"] = "Hawke's Bay Forest Assessment"
    collection = ImageryCollection(fake_collection_metadata, any_epoch_datetime, fake_linz_slug)
    assert "Hawke's Bay Forest Assessment" == collection.stac["linz:geographic_description"]


def test_linz_slug_is_present(fake_collection_metadata: CollectionMetadata, fake_linz_slug: str) -> None:
    collection = ImageryCollection(fake_collection_metadata, any_epoch_datetime, fake_linz_slug)
    assert fake_linz_slug == collection.stac["linz:slug"]


@mock_aws
def test_capture_dates_added(fake_collection_metadata: CollectionMetadata, fake_linz_slug: str) -> None:
    collection = ImageryCollection(fake_collection_metadata, any_epoch_datetime, fake_linz_slug)
    s3 = resource("s3", region_name=DEFAULT_REGION_NAME)
    s3.create_bucket(Bucket="flat")
    write("s3://flat/capture-dates.geojson", b"")
    collection.add_capture_dates("s3://flat")
    assert collection.stac["assets"]["capture_dates"] == {
        "href": "./capture-dates.geojson",
        "title": "Capture dates",
        "description": "Boundaries of individual surveys or flight runs that make up the overall collection with the "
        "data collection dates, data source links and other associated metadata, such as producers and licensors, "
        "where available. Excludes nodata areas in the source data. Geometries are simplified.",
        "type": ContentType.GEOJSON,
        "roles": ["metadata"],
        "file:checksum": "1220e3b0c44298fc1c149afbf4c8996fb92427ae41e4649b934ca495991b7852b855",
        "file:size": 0,
    }<|MERGE_RESOLUTION|>--- conflicted
+++ resolved
@@ -104,27 +104,10 @@
     assert collection.stac["extent"]["temporal"]["interval"] == [["2021-01-27T00:00:00Z", "2021-02-20T00:00:00Z"]]
 
 
-<<<<<<< HEAD
-def fixed_now_function(now: datetime) -> Callable[[], datetime]:
-    def func() -> datetime:
-        return now
-
-    return func
-
-
 def test_add_item(fake_collection_metadata: CollectionMetadata, fake_linz_slug: str, subtests: SubTests) -> None:
     now = any_epoch_datetime()
-    now_function = fixed_now_function(now)
-    collection = ImageryCollection(fake_collection_metadata, now_function, fake_linz_slug)
-    item_file_path = "./scripts/tests/data/empty.tiff"
-    modified_datetime = datetime(2001, 2, 3, hour=4, minute=5, second=6, tzinfo=timezone.utc)
-    os.utime(item_file_path, times=(any_epoch_datetime().timestamp(), modified_datetime.timestamp()))
-    item = ImageryItem("BR34_5000_0304", item_file_path, "any GDAL version", now_function)
-=======
-def test_add_item(fake_collection_metadata: CollectionMetadata, subtests: SubTests) -> None:
-    now = any_epoch_datetime()
     now_string = format_rfc_3339_datetime_string(now)
-    collection = ImageryCollection(fake_collection_metadata, fixed_now_function(now))
+    collection = ImageryCollection(fake_collection_metadata, fixed_now_function(now), fake_linz_slug)
     asset_created_datetime = any_epoch_datetime_string()
     asset_updated_datetime = any_epoch_datetime_string()
     item = ImageryItem(
@@ -140,7 +123,6 @@
         ),
         any_stac_processing(),
     )
->>>>>>> 80620dfb
     geometry = {
         "type": "Polygon",
         "coordinates": [[1799667.5, 5815977.0], [1800422.5, 5815977.0], [1800422.5, 5814986.0], [1799667.5, 5814986.0]],
