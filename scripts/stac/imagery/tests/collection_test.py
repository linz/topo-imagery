import json
import os
import tempfile
from decimal import Decimal
from pathlib import Path
from shutil import rmtree
from tempfile import mkdtemp

import shapely.geometry
from boto3 import client
from moto import mock_aws
from moto.s3.responses import DEFAULT_REGION_NAME
from mypy_boto3_s3 import S3Client
from pytest import mark
from pytest_subtests import SubTests
from shapely.predicates import is_valid

from scripts.files.files_helper import ContentType
from scripts.files.fs import read
from scripts.files.fs_s3 import write
from scripts.stac.imagery.capture_area import merge_polygons
from scripts.stac.imagery.collection import ImageryCollection
from scripts.stac.imagery.item import ImageryItem, STACAsset
from scripts.stac.imagery.metadata_constants import CollectionMetadata
from scripts.stac.imagery.provider import Provider, ProviderRole
from scripts.stac.imagery.tests.generators import any_stac_processing
from scripts.stac.util.STAC_VERSION import STAC_VERSION
from scripts.stac.util.stac_extensions import StacExtensions
from scripts.tests.datetimes_test import any_epoch_datetime_string


def test_title_description_id_created_on_init(
    fake_collection_metadata: CollectionMetadata, fake_linz_slug: str, subtests: SubTests
) -> None:
    fake_collection_metadata["event_name"] = "Forest Assessment"
    fake_collection_metadata["geographic_description"] = "Hawke's Bay Forest Assessment"
    collection = ImageryCollection(
        fake_collection_metadata, any_epoch_datetime_string(), any_epoch_datetime_string(), fake_linz_slug
    )
    with subtests.test():
        assert collection.stac["title"] == "Hawke's Bay Forest Assessment 0.3m Rural Aerial Photos (2023)"

    with subtests.test():
        assert collection.stac["description"] == (
            "Orthophotography within the Hawke's Bay region captured in the 2023 flying season, "
            "published as a record of the Forest Assessment event."
        )

    with subtests.test():
        assert collection.stac["id"]

    with subtests.test():
        assert collection.stac["linz:region"] == "hawkes-bay"

    with subtests.test():
        assert collection.stac["linz:geographic_description"] == "Hawke's Bay Forest Assessment"

    with subtests.test():
        assert collection.stac["linz:event_name"] == "Forest Assessment"

    with subtests.test():
        assert collection.stac["linz:lifecycle"] == "completed"

    with subtests.test():
        assert collection.stac["linz:geospatial_category"] == "rural-aerial-photos"


@mark.parametrize(
    "category, gsd, expected_title, expected_description",
    [
        (
            "dem-hillshade",
            Decimal(8),
            "New Zealand 8m DEM Hillshade",
            "Hillshade generated from the New Zealand Contour-Derived 8m DEM using GDAL’s "
            "default hillshading parameters of 315˚ azimuth and 45˚ elevation angle.",
        ),
        (
            "dem-hillshade-igor",
            Decimal(8),
            "New Zealand 8m DEM Hillshade - Igor",
            "Hillshade generated from the New Zealand Contour-Derived 8m DEM using the -igor option in GDAL. "
            "This renders a softer hillshade that tries to minimize effects on other map features.",
        ),
        (
            "dem-hillshade",
            Decimal(1),
            "New Zealand DEM Hillshade",
            "Hillshade generated from the New Zealand LiDAR 1m DEM and New Zealand Contour-Derived 8m DEM (where no "
            "1m DEM data exists) using GDAL’s default hillshading parameters of 315˚ azimuth and 45˚ elevation angle.",
        ),
        (
            "dem-hillshade-igor",
            Decimal(1),
            "New Zealand DEM Hillshade - Igor",
            "Hillshade generated from the New Zealand LiDAR 1m DEM and New Zealand Contour-Derived 8m DEM (where no "
            "1m DEM data exists) using the -igor option in GDAL. This renders a softer hillshade that tries to "
            "minimize effects on other map features.",
        ),
        (
            "dem-hillshade",
            Decimal(0.25),
            "New Zealand DEM Hillshade",
            "Hillshade generated from the New Zealand LiDAR 0.25m DEM and New Zealand Contour-Derived 8m DEM (where no "
            "0.25m DEM data exists) using GDAL’s default hillshading parameters of 315˚ azimuth and 45˚ elevation angle.",
        ),
    ],
)
def test_hillshade_title_and_description(
    fake_collection_metadata: CollectionMetadata,
    fake_linz_slug: str,
    subtests: SubTests,
    category: str,
    gsd: Decimal,
    expected_title: str,
    expected_description: str,
) -> None:
    fake_collection_metadata["region"] = "new-zealand"
    fake_collection_metadata["category"] = category
    fake_collection_metadata["gsd"] = gsd
    collection = ImageryCollection(
        fake_collection_metadata, any_epoch_datetime_string(), any_epoch_datetime_string(), fake_linz_slug
    )

    with subtests.test(msg=f"{gsd}m DEM Hillshade Title"):
        assert collection.stac["title"] == expected_title

    with subtests.test(msg=f"{gsd}m DEM Hillshade Description"):
        assert collection.stac["description"] == expected_description


def test_id_parsed_on_init(fake_collection_metadata: CollectionMetadata, fake_linz_slug: str) -> None:
    id_ = "Parsed-Ulid"
    collection = ImageryCollection(
        fake_collection_metadata, any_epoch_datetime_string(), any_epoch_datetime_string(), fake_linz_slug, id_
    )
    assert collection.stac["id"] == "Parsed-Ulid"


def test_bbox_updated_from_none(fake_collection_metadata: CollectionMetadata, fake_linz_slug: str) -> None:
    collection = ImageryCollection(
        fake_collection_metadata, any_epoch_datetime_string(), any_epoch_datetime_string(), fake_linz_slug
    )
    bbox = [1799667.5, 5815977.0, 1800422.5, 5814986.0]
    collection.update_spatial_extent(bbox)
    assert collection.stac["extent"]["spatial"]["bbox"] == [bbox]


def test_bbox_updated_from_existing(fake_collection_metadata: CollectionMetadata, fake_linz_slug: str) -> None:
    collection = ImageryCollection(
        fake_collection_metadata, any_epoch_datetime_string(), any_epoch_datetime_string(), fake_linz_slug
    )
    # init bbox
    bbox = [174.889641, -41.217532, 174.902344, -41.203521]
    collection.update_spatial_extent(bbox)
    # update bbox
    bbox = [174.917643, -41.211157, 174.922965, -41.205490]
    collection.update_spatial_extent(bbox)

    assert collection.stac["extent"]["spatial"]["bbox"] == [[174.889641, -41.217532, 174.922965, -41.203521]]


def test_interval_updated_from_none(fake_collection_metadata: CollectionMetadata, fake_linz_slug: str) -> None:
    collection = ImageryCollection(
        fake_collection_metadata, any_epoch_datetime_string(), any_epoch_datetime_string(), fake_linz_slug
    )
    start_datetime = "2021-01-27T00:00:00Z"
    end_datetime = "2021-01-27T00:00:00Z"
    collection.update_temporal_extent(start_datetime, end_datetime)
    assert collection.stac["extent"]["temporal"]["interval"] == [[start_datetime, end_datetime]]


def test_interval_updated_from_existing(fake_collection_metadata: CollectionMetadata, fake_linz_slug: str) -> None:
    collection = ImageryCollection(
        fake_collection_metadata, any_epoch_datetime_string(), any_epoch_datetime_string(), fake_linz_slug
    )
    # init interval
    start_datetime = "2021-01-27T00:00:00Z"
    end_datetime = "2021-01-27T00:00:00Z"
    collection.update_temporal_extent(start_datetime, end_datetime)
    # update interval
    start_datetime = "2021-02-01T00:00:00Z"
    end_datetime = "2021-02-20T00:00:00Z"
    collection.update_temporal_extent(start_datetime, end_datetime)

    assert collection.stac["extent"]["temporal"]["interval"] == [["2021-01-27T00:00:00Z", "2021-02-20T00:00:00Z"]]


def test_add_item(fake_collection_metadata: CollectionMetadata, fake_linz_slug: str, subtests: SubTests) -> None:
    now_string = any_epoch_datetime_string()
    collection = ImageryCollection(fake_collection_metadata, now_string, now_string, fake_linz_slug)
    asset_datetimes = {
        "created": any_epoch_datetime_string(),
        "updated": any_epoch_datetime_string(),
    }
    item = ImageryItem(
        "BR34_5000_0304",
        STACAsset(
            **{
                "href": "any href",
                "file:checksum": "any checksum",
                "created": asset_datetimes["created"],
                "updated": asset_datetimes["updated"],
            }
        ),
        any_stac_processing(),
    )
    geometry = {
        "type": "Polygon",
        "coordinates": [[1799667.5, 5815977.0], [1800422.5, 5815977.0], [1800422.5, 5814986.0], [1799667.5, 5814986.0]],
    }
    bbox = (1799667.5, 5815977.0, 1800422.5, 5814986.0)
    start_datetime = "2021-01-27T00:00:00Z"
    end_datetime = "2021-01-27T00:00:00Z"
    item.update_spatial(geometry, bbox)
    item.update_datetime(start_datetime, end_datetime)

    collection.add_item(item.stac)

    links = collection.stac["links"].copy()

    with subtests.test(msg="File checksum heuristic"):
        # The checksum changes based on the contents
        assert links[1].pop("file:checksum").startswith("1220")

    with subtests.test(msg="Main links content"):
        assert [
            {"href": "./collection.json", "rel": "self", "type": "application/json"},
            {"rel": "item", "href": "./BR34_5000_0304.json", "type": "application/geo+json"},
        ] == links

    with subtests.test():
        assert collection.stac["extent"]["temporal"]["interval"] == [[start_datetime, end_datetime]]

    with subtests.test():
        assert collection.stac["extent"]["spatial"]["bbox"] == [bbox]

    for property_name in ["created", "updated"]:
        with subtests.test(msg=f"collection {property_name}"):
            assert collection.stac[property_name] == now_string

        with subtests.test(msg=f"item properties.{property_name}"):
            assert item.stac["properties"][property_name] == asset_datetimes[property_name]

        with subtests.test(msg=f"item assets.visual.{property_name}"):
            assert item.stac["assets"]["visual"][property_name] == asset_datetimes[property_name]


def test_write_collection(fake_collection_metadata: CollectionMetadata, fake_linz_slug: str) -> None:
    target = mkdtemp()
    collectionObj = ImageryCollection(
        fake_collection_metadata, any_epoch_datetime_string(), any_epoch_datetime_string(), fake_linz_slug
    )
    collection_target = os.path.join(target, "collection.json")
    collectionObj.write_to(collection_target)
    collection = json.loads(read(collection_target))
    rmtree(target)

    assert collection["title"] == collectionObj.stac["title"]


def test_write_collection_special_chars(fake_collection_metadata: CollectionMetadata, fake_linz_slug: str) -> None:
    target = mkdtemp()
    title = "Manawatū-Whanganui"
    collectionObj = ImageryCollection(
        fake_collection_metadata, any_epoch_datetime_string(), any_epoch_datetime_string(), fake_linz_slug
    )
    collectionObj.stac["title"] = title
    collection_target = os.path.join(target, "collection.json")
    collectionObj.write_to(collection_target)
    collection = json.loads(read(collection_target))
    rmtree(target)

    assert collection["title"] == title


def test_add_providers(fake_collection_metadata: CollectionMetadata, fake_linz_slug: str) -> None:
    collection = ImageryCollection(
        fake_collection_metadata, any_epoch_datetime_string(), any_epoch_datetime_string(), fake_linz_slug
    )
    producer: Provider = {"name": "Maxar", "roles": [ProviderRole.PRODUCER]}
    collection.add_providers([producer])

    assert {"name": "Maxar", "roles": ["producer"]} in collection.stac["providers"]


def test_default_provider_roles_are_kept(
    fake_collection_metadata: CollectionMetadata, fake_linz_slug: str, subtests: SubTests
) -> None:
    # given we are adding a non default role to the default provider
    licensor: Provider = {"name": "Toitū Te Whenua Land Information New Zealand", "roles": [ProviderRole.LICENSOR]}
    producer: Provider = {"name": "Maxar", "roles": [ProviderRole.PRODUCER]}
    collection = ImageryCollection(
        fake_collection_metadata,
        any_epoch_datetime_string(),
        any_epoch_datetime_string(),
        fake_linz_slug,
        providers=[producer, licensor],
    )

    with subtests.test(msg="it adds the non default role to the existing default role list"):
        assert {
            "name": "Toitū Te Whenua Land Information New Zealand",
            "roles": ["host", "licensor", "processor"],
        } in collection.stac["providers"]

    with subtests.test(msg="it does not duplicate the default provider"):
        assert {"name": "Toitū Te Whenua Land Information New Zealand", "roles": ["host", "processor"]} not in collection.stac[
            "providers"
        ]


def test_default_provider_is_present(
    fake_collection_metadata: CollectionMetadata, fake_linz_slug: str, subtests: SubTests
) -> None:
    # given adding a provider
    producer: Provider = {"name": "Maxar", "roles": [ProviderRole.PRODUCER]}
    collection = ImageryCollection(
        fake_collection_metadata,
        any_epoch_datetime_string(),
        any_epoch_datetime_string(),
        fake_linz_slug,
        providers=[producer],
    )

    with subtests.test(msg="the default provider is still present"):
        assert {"name": "Toitū Te Whenua Land Information New Zealand", "roles": ["host", "processor"]} in collection.stac[
            "providers"
        ]
    with subtests.test(msg="the new provider is added"):
        assert {"name": "Maxar", "roles": ["producer"]} in collection.stac["providers"]


def test_providers_are_not_duplicated(fake_collection_metadata: CollectionMetadata, fake_linz_slug: str) -> None:
    producer: Provider = {"name": "Toitū Te Whenua Land Information New Zealand", "roles": [ProviderRole.PRODUCER]}
    licensor: Provider = {"name": "Toitū Te Whenua Land Information New Zealand", "roles": [ProviderRole.LICENSOR]}
    collection = ImageryCollection(
        fake_collection_metadata,
        any_epoch_datetime_string(),
        any_epoch_datetime_string(),
        fake_linz_slug,
        providers=[producer, licensor],
    )
    assert len(collection.stac["providers"]) == 1
    assert {
        "name": "Toitū Te Whenua Land Information New Zealand",
        "roles": ["host", "licensor", "processor", "producer"],
    } in collection.stac["providers"]


def test_capture_area_added(fake_collection_metadata: CollectionMetadata, fake_linz_slug: str, subtests: SubTests) -> None:
    """
    TODO: geos 3.12 changes the topology-preserving simplifier to produce stable results; see
    <https://github.com/libgeos/geos/pull/718>. Once we start using geos 3.12 in CI we can delete the values for 3.11
    below.
    """
    collection = ImageryCollection(
        fake_collection_metadata, any_epoch_datetime_string(), any_epoch_datetime_string(), fake_linz_slug
    )
    file_name = "capture-area.geojson"

    polygons = []
    polygons.append(
        shapely.geometry.shape(
            {
                "type": "MultiPolygon",
                "coordinates": [
                    [
                        [
                            [178.259659571653, -38.40831927359251],
                            [178.26012930415902, -38.41478071250544],
                            [178.26560430668172, -38.41453416326152],
                            [178.26513409076952, -38.40807278109057],
                            [178.259659571653, -38.40831927359251],
                        ]
                    ]
                ],
            }
        )
    )
    polygons.append(
        shapely.geometry.shape(
            {
                "type": "MultiPolygon",
                "coordinates": [
                    [
                        [
                            [178.25418498567294, -38.40856551170436],
                            [178.25465423474975, -38.41502700730107],
                            [178.26012930415902, -38.41478071250544],
                            [178.259659571653, -38.40831927359251],
                            [178.25418498567294, -38.40856551170436],
                        ]
                    ]
                ],
            }
        )
    )
    with tempfile.TemporaryDirectory() as tmp_path:
        artifact_path = os.path.join(tmp_path, "tmp")
        collection.add_capture_area(polygons, tmp_path, artifact_path)
        file_target = os.path.join(tmp_path, file_name)
        file_artifact = os.path.join(artifact_path, file_name)
        with subtests.test():
            assert os.path.isfile(file_target)

        with subtests.test():
            assert os.path.isfile(file_artifact)

    with subtests.test():
        assert collection.stac["assets"]["capture_area"]["href"] == f"./{file_name}"

    with subtests.test():
        assert collection.stac["assets"]["capture_area"]["title"] == "Capture area"

    with subtests.test():
        assert (
            collection.stac["assets"]["capture_area"]["description"] == "Boundary of the total capture area for "
            "this collection. Excludes nodata areas in the source data. Geometries are simplified."
        )

    with subtests.test():
        assert collection.stac["assets"]["capture_area"]["type"] == "application/geo+json"

    with subtests.test():
        assert collection.stac["assets"]["capture_area"]["roles"] == ["metadata"]

    with subtests.test():
        assert StacExtensions.file.value in collection.stac["stac_extensions"]

    with subtests.test():
        assert "file:checksum" in collection.stac["assets"]["capture_area"]

    with subtests.test():
        assert collection.stac["assets"]["capture_area"]["file:checksum"] in (
            "1220ba57cd77defc7fa72e140f4faa0846e8905ae443de04aef99bf381d4650c17a0",
            # geos 3.11 - geos 3.12 as yet untested
        )

    with subtests.test():
        assert "file:size" in collection.stac["assets"]["capture_area"]

    with subtests.test():
        assert collection.stac["assets"]["capture_area"]["file:size"] in (269,)  # geos 3.11 - geos 3.12 as yet untested


def test_should_make_valid_capture_area() -> None:
    # Given two touching triangles
    polygons = [
        shapely.geometry.shape(
            {
                "type": "MultiPolygon",
                "coordinates": [[[[0, 0], [0, 1], [1, 1], [0, 0]]]],
            }
        ),
        shapely.geometry.shape(
            {
                "type": "MultiPolygon",
                "coordinates": [[[[1, 0], [2, 2], [1, 2], [1, 0]]]],
            }
        ),
    ]

    capture_area = merge_polygons(polygons, 0.1)
    assert is_valid(capture_area)


def test_event_name_is_present(fake_collection_metadata: CollectionMetadata, fake_linz_slug: str) -> None:
    fake_collection_metadata["event_name"] = "Forest Assessment"
    collection = ImageryCollection(
        fake_collection_metadata, any_epoch_datetime_string(), any_epoch_datetime_string(), fake_linz_slug
    )
    assert "Forest Assessment" == collection.stac["linz:event_name"]


def test_geographic_description_is_present(fake_collection_metadata: CollectionMetadata, fake_linz_slug: str) -> None:
    fake_collection_metadata["geographic_description"] = "Hawke's Bay Forest Assessment"
    collection = ImageryCollection(
        fake_collection_metadata, any_epoch_datetime_string(), any_epoch_datetime_string(), fake_linz_slug
    )
    assert "Hawke's Bay Forest Assessment" == collection.stac["linz:geographic_description"]


def test_linz_slug_is_present(fake_collection_metadata: CollectionMetadata, fake_linz_slug: str) -> None:
    collection = ImageryCollection(
        fake_collection_metadata, any_epoch_datetime_string(), any_epoch_datetime_string(), fake_linz_slug
    )
    assert fake_linz_slug == collection.stac["linz:slug"]


@mock_aws
def test_capture_dates_added(fake_collection_metadata: CollectionMetadata, fake_linz_slug: str) -> None:
    collection = ImageryCollection(
        fake_collection_metadata, any_epoch_datetime_string(), any_epoch_datetime_string(), fake_linz_slug
    )
    s3_client: S3Client = client("s3", region_name=DEFAULT_REGION_NAME)
    s3_client.create_bucket(Bucket="flat")
    write("s3://flat/capture-dates.geojson", b"")
    collection.add_capture_dates("s3://flat")
    assert collection.stac["assets"]["capture_dates"] == {
        "href": "./capture-dates.geojson",
        "title": "Capture dates",
        "description": "Boundaries of individual surveys or flight runs that make up the overall collection with the "
        "data collection dates, data source links and other associated metadata, such as producers and licensors, "
        "where available. Excludes nodata areas in the source data. Geometries are simplified.",
        "type": ContentType.GEOJSON,
        "roles": ["metadata"],
        "file:checksum": "1220e3b0c44298fc1c149afbf4c8996fb92427ae41e4649b934ca495991b7852b855",
        "file:size": 0,
    }


<<<<<<< HEAD
def test_get_items_from_collection(tmp_path: Path, fake_linz_slug: str, fake_collection_metadata: CollectionMetadata) -> None:
    collection_id = "test_collection"
    current_datetime = any_epoch_datetime_string()
    created_datetime = any_epoch_datetime_string()

    existing_item_path = tmp_path / "item_a.json"
    existing_item = {
        "type": "Feature",
        "id": "item_a",
    }
    existing_item_path.write_text(json.dumps(existing_item))
    existing_item_link = {
        "rel": "item",
        "href": "./item_a.json",
        "type": "application/geo+json",
    }

    existing_collection_content = {
        "type": "Collection",
        "stac_version": STAC_VERSION,
        "id": collection_id,
        "linz:slug": fake_linz_slug,
        "links": [
            {
                "rel": "root",
                "href": "https://nz-imagery.s3.ap-southeast-2.amazonaws.com/catalog.json",
                "type": "application/json",
            },
            {"rel": "self", "href": "./collection.json", "type": "application/json"},
            existing_item_link,
        ],
        "created": created_datetime,
        "updated": created_datetime,
    }
    existing_collection_path = tmp_path / "collection.json"
    existing_collection_path.write_text(json.dumps(existing_collection_content))

    collection = ImageryCollection.from_file(existing_collection_path.as_posix(), fake_collection_metadata, current_datetime)
    collection_items = collection.get_items_stac()
    assert len(collection_items) == 1
    assert collection_items[0] == existing_item


def test_remove_item_geometry_from_capture_area(fake_collection_metadata: CollectionMetadata, fake_linz_slug: str) -> None:
    collection = ImageryCollection(
        fake_collection_metadata, any_epoch_datetime_string(), any_epoch_datetime_string(), fake_linz_slug
    )
    collection.capture_area = {
        "geometry": {
            "type": "Polygon",
            "coordinates": [
                [
                    [174.8593132, -41.1583333],
                    [174.5733776, -41.1625951],
                    [174.5811963, -41.4867503],
                    [174.8685509, -41.4824399],
                    [175.1558379, -41.4774122],
                    [175.1451823, -41.1533623],
                    [174.8593132, -41.1583333],
                ]
            ],
        },
        "type": "Feature",
        "properties": {},
    }

    item_to_remove = {
        "type": "Feature",
        "id": "item_a",
        "geometry": {
            "type": "Polygon",
            "coordinates": [
                [
                    [174.5733776, -41.1625951],
                    [174.5811963, -41.4867503],
                    [174.8685509, -41.4824399],
                    [174.8593132, -41.1583333],
                    [174.5733776, -41.1625951],
                ]
            ],
        },
    }

    collection.remove_item_geometry_from_capture_area(item_to_remove)

    assert collection.capture_area["geometry"] == {
        "coordinates": [
            [
                [175.1451823, -41.1533623],
                [175.1558379, -41.4774122],
                [174.8685509, -41.4824399],
                [174.8593132, -41.1583333],
                [175.1451823, -41.1533623],
            ]
        ],
        "type": "Polygon",
    }
=======
def test_reset_extent(fake_collection_metadata: CollectionMetadata, fake_linz_slug: str) -> None:
    collection = ImageryCollection(
        fake_collection_metadata, any_epoch_datetime_string(), any_epoch_datetime_string(), fake_linz_slug
    )
    collection.update_temporal_extent("2021-01-27T00:00:00Z", "2021-01-27T00:00:00Z")
    collection.update_spatial_extent([1799667.5, 5815977.0, 1800422.5, 5814986.0])
    collection.reset_extent()
    assert collection.stac["extent"]["spatial"]["bbox"] is None
    assert collection.stac["extent"]["temporal"]["interval"] is None
>>>>>>> e3bd9aa3
<|MERGE_RESOLUTION|>--- conflicted
+++ resolved
@@ -510,7 +510,17 @@
     }
 
 
-<<<<<<< HEAD
+def test_reset_extent(fake_collection_metadata: CollectionMetadata, fake_linz_slug: str) -> None:
+    collection = ImageryCollection(
+        fake_collection_metadata, any_epoch_datetime_string(), any_epoch_datetime_string(), fake_linz_slug
+    )
+    collection.update_temporal_extent("2021-01-27T00:00:00Z", "2021-01-27T00:00:00Z")
+    collection.update_spatial_extent([1799667.5, 5815977.0, 1800422.5, 5814986.0])
+    collection.reset_extent()
+    assert collection.stac["extent"]["spatial"]["bbox"] is None
+    assert collection.stac["extent"]["temporal"]["interval"] is None
+
+
 def test_get_items_from_collection(tmp_path: Path, fake_linz_slug: str, fake_collection_metadata: CollectionMetadata) -> None:
     collection_id = "test_collection"
     current_datetime = any_epoch_datetime_string()
@@ -607,15 +617,4 @@
             ]
         ],
         "type": "Polygon",
-    }
-=======
-def test_reset_extent(fake_collection_metadata: CollectionMetadata, fake_linz_slug: str) -> None:
-    collection = ImageryCollection(
-        fake_collection_metadata, any_epoch_datetime_string(), any_epoch_datetime_string(), fake_linz_slug
-    )
-    collection.update_temporal_extent("2021-01-27T00:00:00Z", "2021-01-27T00:00:00Z")
-    collection.update_spatial_extent([1799667.5, 5815977.0, 1800422.5, 5814986.0])
-    collection.reset_extent()
-    assert collection.stac["extent"]["spatial"]["bbox"] is None
-    assert collection.stac["extent"]["temporal"]["interval"] is None
->>>>>>> e3bd9aa3
+    }