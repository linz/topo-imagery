--- conflicted
+++ resolved
@@ -538,30 +538,20 @@
     assert is_valid(capture_area)
 
 
-<<<<<<< HEAD
 def test_event_name_is_present(
     fake_collection_metadata: CollectionMetadata, fake_collection_identifiers: CollectionIdentifiers
 ) -> None:
-    fake_collection_metadata["event_name"] = "Forest Assessment"
-=======
-def test_event_name_is_present(fake_collection_metadata: CollectionMetadata, fake_linz_slug: str) -> None:
     fake_collection_metadata.event_name = "Forest Assessment"
->>>>>>> 7d58bbc4
     collection = ImageryCollection(
         fake_collection_metadata, any_epoch_datetime_string(), any_epoch_datetime_string(), fake_collection_identifiers
     )
     assert "Forest Assessment" == collection.stac["linz:event_name"]
 
 
-<<<<<<< HEAD
 def test_geographic_description_is_present(
     fake_collection_metadata: CollectionMetadata, fake_collection_identifiers: CollectionIdentifiers
 ) -> None:
-    fake_collection_metadata["geographic_description"] = "Hawke's Bay Forest Assessment"
-=======
-def test_geographic_description_is_present(fake_collection_metadata: CollectionMetadata, fake_linz_slug: str) -> None:
     fake_collection_metadata.geographic_description = "Hawke's Bay Forest Assessment"
->>>>>>> 7d58bbc4
     collection = ImageryCollection(
         fake_collection_metadata, any_epoch_datetime_string(), any_epoch_datetime_string(), fake_collection_identifiers
     )
