--- conflicted
+++ resolved
@@ -22,34 +22,12 @@
 JSON_Dict: TypeAlias = dict[str, "JSON"]
 
 
-<<<<<<< HEAD
-@dataclass
-class CreateCollectionOptions:
-    """Options to be used to create a Collection.
-
-    Attributes:
-        add_capture_dates: Link a `capture-dates.geojson` file to the Collection
-        add_title_suffix: Add suffix to the Collection `title`
-        delete_existing_items: Delete existing Items in the Collection
-    """
-
-    add_capture_dates: bool = False
-    add_title_suffix: bool = False
-    delete_existing_items: bool = False
-
-
-def create_collection(  # pylint: disable=too-many-arguments
-    collection_metadata: CollectionMetadata,
-=======
 def create_collection(
     collection_context: CollectionContext,
->>>>>>> f0ebc320
     current_datetime: str,
     stac_items: list[dict[Any, Any]],
     item_polygons: list[BaseGeometry],
     uri: str,
-    add_capture_dates: bool = False,
-    keep_title: bool = False,
     odr_url: str | None = None,
 ) -> ImageryCollection:
     """Create an ImageryCollection object.
@@ -69,22 +47,6 @@
         an ImageryCollection object
     """
     if odr_url:
-<<<<<<< HEAD
-        load_capture_area = True
-        if options.delete_existing_items:
-            load_capture_area = False
-        collection = ImageryCollection.from_file(
-            os.path.join(odr_url, COLLECTION_FILE_NAME), collection_metadata, current_datetime, load_capture_area
-        )
-        if not options.delete_existing_items:
-            published_items = collection.get_items_stac()
-            stac_items = merge_item_list_for_resupply(collection, published_items, stac_items)
-
-        # Remove all Item links
-        collection.reset_items()
-        # Empty extents so they can be recalculated
-        collection.reset_extent()
-=======
         existing_collection_path = os.path.join(odr_url, COLLECTION_FILE_NAME)
         get_log().info("Retrieving existing Collection", path=existing_collection_path)
         collection = ImageryCollection.from_file(existing_collection_path)
@@ -98,10 +60,14 @@
                 f"existing={collection.stac['linz:slug']}."
                 "Keeping existing Collection linz_slug."
             )
-        collection.update(collection_context, current_datetime, keep_title)
-        published_items = collection.get_items_stac()
-        stac_items = merge_item_list_for_resupply(collection, published_items, stac_items)
->>>>>>> f0ebc320
+        collection.update(collection_context, current_datetime)
+        if not collection_context.delete_existing_items:
+            published_items = collection.get_items_stac()
+            stac_items = merge_item_list_for_resupply(collection, published_items, stac_items)
+        # Remove all Item links
+        collection.reset_items()
+        # Empty extents so they can be recalculated
+        collection.reset_extent()
 
     else:
         collection = ImageryCollection(
@@ -113,7 +79,7 @@
     for item in stac_items:
         collection.add_item(item)
 
-    if add_capture_dates:
+    if collection_context.add_capture_date:
         collection.add_capture_dates(uri)
 
     if item_polygons:
