--- conflicted
+++ resolved
@@ -1,10 +1,4 @@
-<<<<<<< HEAD
-from typing import List
-
-from scripts.non_visual_qa import check_band_count, check_color_interpretation, check_no_data, check_srs
-=======
-from non_visual_qa import FileCheck
->>>>>>> ed4d623a
+from scripts.non_visual_qa import FileCheck
 
 
 def test_check_band_count_valid() -> None:
