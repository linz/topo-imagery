import json
import os
import subprocess
<<<<<<< HEAD
from shutil import rmtree
from tempfile import mkdtemp
from typing import List, Optional

from linz_logger import get_log

from scripts.aws.aws_helper import is_s3
from scripts.files.files_helper import get_file_name_from_path
from scripts.files.fs import copy
=======
from typing import List, Optional, cast

from linz_logger import get_log

from scripts.aws.aws_helper import get_session_credentials, is_s3
from scripts.gdal.gdalinfo import GdalInfo
>>>>>>> a5722249
from scripts.logging.time_helper import time_in_ms


class GDALExecutionException(Exception):
    pass


def get_vfs_path(path: str) -> str:
    """Make the path as a GDAL Virtual File Systems path.

    Args:
        path (str): a path to a file.

    Returns:
        str: the path modified to comply with the corresponding storage service.
    """
    return path.replace("s3://", "/vsis3/")


def command_to_string(command: List[str]) -> str:
    """Format the command, each arguments separated by a white space.

    Args:
        command (List[str]): each arguments of the command as a string in a list.

    Returns:
        str: the formatted command.
    """
    return " ".join(command)


def get_gdal_version() -> str:
    """Return the GDAL version assuming all GDAL commands are in the same version of gdalinfo.

    Raises:
        GDALExecutionException: If the GDAL command fails.

    Returns:
        str: The GDAL version returned by GDAL.
    """
    gdal_env = os.environ.copy()
    gdalinfo_version = ["gdalinfo", "--version"]
    try:
        proc = subprocess.run(gdalinfo_version, env=gdal_env, stdout=subprocess.PIPE, stderr=subprocess.PIPE, check=True)
        return proc.stdout.decode().strip()
    except subprocess.CalledProcessError as cpe:
        get_log().error("get_gdal_version_failed", command=command_to_string(gdalinfo_version), error=str(cpe.stderr, "utf-8"))
        raise GDALExecutionException(f"GDAL {str(cpe.stderr, 'utf-8')}") from cpe


def run_gdal(
    command: List[str],
    input_file: Optional[str] = None,
    output_file: Optional[str] = None,
) -> "subprocess.CompletedProcess[bytes]":
    """Run the GDAL command. The permissions to access to the input file are applied to the gdal environment.

    Args:
        command: each arguments of the GDAL command
        input_file: the input file path
        output_file: the output file path

    Raises:
        cpe: CalledProcessError is raised if something goes wrong during the execution of the command

    Returns:
        subprocess.CompletedProcess: the output process.
    """
    gdal_env = os.environ.copy()
    temp_command = command.copy()
    temp_dir = None

    if input_file:
        if is_s3(input_file):
            # Download the file from S3
            temp_dir = mkdtemp()
            input_file = copy(source=input_file, target=os.path.join(temp_dir, get_file_name_from_path(input_file)))

        temp_command.append(input_file)

    if output_file:
        temp_command.append(output_file)

    start_time = time_in_ms()
    try:
        get_log().debug("run_gdal_start", command=command_to_string(temp_command))
        proc = subprocess.run(temp_command, env=gdal_env, stdout=subprocess.PIPE, stderr=subprocess.PIPE, check=True)
    except subprocess.CalledProcessError as cpe:
        get_log().error("run_gdal_failed", command=command_to_string(temp_command), error=str(cpe.stderr, "utf-8"))
        raise GDALExecutionException(f"GDAL {str(cpe.stderr, 'utf-8')}") from cpe
    finally:
        get_log().info("run_gdal_end", command=command_to_string(temp_command), duration=time_in_ms() - start_time)

    if proc.stderr:
        get_log().warning("run_gdal_stderr", command=command_to_string(temp_command), stderr=proc.stderr.decode())

    if temp_dir:
        rmtree(temp_dir)

    get_log().trace("run_gdal_succeeded", command=command_to_string(temp_command), stdout=proc.stdout.decode())

    return proc


def get_srs() -> bytes:
    """Run `gdalsrsinfo` with the EPSG code `2193`

    Raises:
        Exception: if `gdal` has an stderr

    Returns:
        the output of `gdalsrsinfo`
    """
    gdalsrsinfo_command = ["gdalsrsinfo", "-o", "wkt", "EPSG:2193"]
    gdalsrsinfo_result = run_gdal(gdalsrsinfo_command)
    if gdalsrsinfo_result.stderr:
        raise Exception(
            f"Error trying to retrieve srs from epsg code, no files have been checked\n{gdalsrsinfo_result.stderr!r}"
        )
    return gdalsrsinfo_result.stdout


def gdal_info(path: str) -> GdalInfo:
    """run gdalinfo on the provided file

    Args:
        path: path to file to gdalinfo

    Returns:
        GdalInfo output
    """
    # Set GDAL_PAM_ENABLED to NO to temporarily diable PAM support and prevent creation of auxiliary XML file.
    gdalinfo_command = ["gdalinfo", "-json", "--config", "GDAL_PAM_ENABLED", "NO"]

    try:
        gdalinfo_process = run_gdal(gdalinfo_command, path)
        return cast(GdalInfo, json.loads(gdalinfo_process.stdout))
    except json.JSONDecodeError as e:
        get_log().error("load_gdalinfo_result_error", file=path, error=e)
        raise e
    except GDALExecutionException as e:
        get_log().error("gdalinfo_failed", file=path, error=str(e))
        raise e


def is_geotiff(path: str, gdalinfo_data: Optional[GdalInfo] = None) -> bool:
    """Verifies if a file is a GTiff based on the presence of the
    `coordinateSystem`.

    Args:
        path: a path to a file
        gdalinfo_data: gdalinfo of the file. Defaults to None.

    Returns:
        True if the file is a GTiff
    """
    if not gdalinfo_data:
        gdalinfo_data = gdal_info(path)
    if "coordinateSystem" not in gdalinfo_data:
        return False
    if gdalinfo_data["driverShortName"] == "GTiff":
        return True
    return False<|MERGE_RESOLUTION|>--- conflicted
+++ resolved
@@ -1,24 +1,16 @@
 import json
 import os
 import subprocess
-<<<<<<< HEAD
 from shutil import rmtree
 from tempfile import mkdtemp
-from typing import List, Optional
+from typing import List, Optional, cast
 
 from linz_logger import get_log
 
 from scripts.aws.aws_helper import is_s3
 from scripts.files.files_helper import get_file_name_from_path
 from scripts.files.fs import copy
-=======
-from typing import List, Optional, cast
-
-from linz_logger import get_log
-
-from scripts.aws.aws_helper import get_session_credentials, is_s3
 from scripts.gdal.gdalinfo import GdalInfo
->>>>>>> a5722249
 from scripts.logging.time_helper import time_in_ms
 
 
