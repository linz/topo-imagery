--- conflicted
+++ resolved
@@ -121,20 +121,9 @@
                 self.add_error(error_type="srs", error_message=f"not checked: {str(gee)}")
 
 
-<<<<<<< HEAD
-def main() -> None:  # pylint: disable=too-many-locals
+def main() -> None:
     start_time = time_in_ms()
-
-    parser = argparse.ArgumentParser()
-    parser.add_argument("--source", dest="source", nargs="+", required=True)
-    arguments = parser.parse_args()
-    source = arguments.source
-
-    source = format_source(source)
-=======
-def main() -> None:
     source = parse_source()
->>>>>>> 3b57c8e8
 
     get_log().info("non_visual_qa_start", source=source)
 
