import argparse
import json
from typing import Any, Dict, List, Optional

<<<<<<< HEAD
=======
from file_helper import is_tiff
from format_source import format_source
from gdal_helper import GDALExecutionException, run_gdal
>>>>>>> ed4d623a
from linz_logger import get_log

from scripts.converters.format_source import format_source
from scripts.files.files_helper import is_tiff
from scripts.gdal.gdal_helper import run_gdal


class FileCheck:
    def __init__(self, path: str, srs: bytes) -> None:
        self.path = path
        self.global_srs = srs
        self.errors: List[Dict[str, Any]] = []
        self._valid = True

    def add_error(self, error_type: str, error_message: str, custom_fields: Optional[Dict[str, str]] = None) -> None:
        if not custom_fields:
            custom_fields = {}
        self.errors.append({"type": error_type, "message": error_message, **custom_fields})
        self._valid = False

    def is_valid(self) -> bool:
        return self._valid

    def check_no_data(self, gdalinfo: Dict[str, Any]) -> None:
        """Add an error if there is no "noDataValue" or the "noDataValue" is not equal to 255 in the "bands".

        Args:
            gdalinfo (Dict[str, Any]): JSON return of gdalinfo in a Python Dictionary.
        """
        bands = gdalinfo["bands"]
        if "noDataValue" in bands[0]:
            current_nodata_val = bands[0]["noDataValue"]
            if current_nodata_val != 255:
                self.add_error(
                    error_type="nodata",
                    error_message="noDataValue is not 255",
                    custom_fields={"current": f"{int(current_nodata_val)}"},
                )
        else:
<<<<<<< HEAD
            missing_bands.append(f"band {n} {colour_int}")
        n += 1
    if missing_bands:
        missing_bands.sort()
        errors_list.append(f"unexpected color interpretation bands; {', '.join(missing_bands)}")


def main() -> None:
    # pylint: disable=duplicate-code
=======
            self.add_error(error_type="nodata", error_message="noDataValue not set")

    def check_band_count(self, gdalinfo: Dict[str, Any]) -> None:
        """Add an error if there is no exactly 3 bands found.

        Args:
            gdalinfo (Dict[str, Any]): JSON returned by gdalinfo as a Python Dictionary.
        """
        bands = gdalinfo["bands"]
        bands_num = len(bands)
        if bands_num != 3:
            self.add_error(
                error_type="bands", error_message="bands count is not 3", custom_fields={"count": f"{int(bands_num)}"}
            )

    def check_srs(self, gdalsrsinfo_tif: bytes) -> None:
        """Add an error if gdalsrsinfo and gdalsrsinfo_tif values are different.

        Args:
            gdalsrsinfo (str): Value returned by gdalsrsinfo as a string.
            gdalsrsinfo_tif (str): Value returned by gdalsrsinfo for the tif as a string.
        """
        if gdalsrsinfo_tif != self.global_srs:
            self.add_error(error_type="srs", error_message="different srs")

    def check_color_interpretation(self, gdalinfo: Dict[str, Any]) -> None:
        """Add an error if the colors don't match RGB.

        Args:
            gdalinfo (Dict[str, Any]): JSON returned by gdalinfo as a Python Dictionary.
        """
        bands = gdalinfo["bands"]
        missing_bands = []
        band_colour_ints = {1: "Red", 2: "Green", 3: "Blue"}
        n = 1
        for band in bands:
            colour_int = band["colorInterpretation"]
            if n in band_colour_ints:
                if colour_int != band_colour_ints[n]:
                    missing_bands.append(f"band {n} {colour_int}")
            else:
                missing_bands.append(f"band {n} {colour_int}")
            n += 1
        if missing_bands:
            missing_bands.sort()
            self.add_error(
                error_type="color",
                error_message="unexpected color interpretation bands",
                custom_fields={"missing": f"{', '.join(missing_bands)}"},
            )

    def run(self) -> None:
        gdalinfo_success = True
        gdalinfo_command = ["gdalinfo", "-stats", "-json"]
        try:
            gdalinfo_process = run_gdal(gdalinfo_command, self.path)
            gdalinfo_result = {}
            try:
                gdalinfo_result = json.loads(gdalinfo_process.stdout)
            except json.JSONDecodeError as e:
                get_log().error("load_gdalinfo_result_error", file=self.path, error=e)
                self.add_error(error_type="gdalinfo", error_message=f"parsing result issue: {str(e)}")
                gdalinfo_success = False
            if gdalinfo_process.stderr:
                self.add_error(error_type="gdalinfo", error_message=f"error(s): {str(gdalinfo_process.stderr)}")
        except GDALExecutionException as gee:
            self.add_error(error_type="gdalinfo", error_message=f"failed: {str(gee)}")
            gdalinfo_success = False

        if gdalinfo_success:
            self.check_no_data(gdalinfo_result)
            self.check_band_count(gdalinfo_result)
            self.check_color_interpretation(gdalinfo_result)
            gdalsrsinfo_tif_command = ["gdalsrsinfo", "-o", "wkt"]
            try:
                gdalsrsinfo_tif_result = run_gdal(gdalsrsinfo_tif_command, self.path)
                self.check_srs(gdalsrsinfo_tif_result.stdout)
            except GDALExecutionException as gee:
                self.add_error(error_type="srs", error_message=f"not checked: {str(gee)}")


def main() -> None:  # pylint: disable=too-many-locals
>>>>>>> ed4d623a
    parser = argparse.ArgumentParser()
    parser.add_argument("--source", dest="source", nargs="+", required=True)
    arguments = parser.parse_args()
    source = arguments.source

    source = format_source(source)

    # Get srs
    gdalsrsinfo_command = ["gdalsrsinfo", "-o", "wkt", "EPSG:2193"]
    gdalsrsinfo_result = run_gdal(gdalsrsinfo_command)
    if gdalsrsinfo_result.stderr:
        raise Exception(
            f"Error trying to retrieve srs from epsg code, no files have been checked\n{gdalsrsinfo_result.stderr!r}"
        )
    srs = gdalsrsinfo_result.stdout

    for file in source:
        if not is_tiff(file):
            get_log().trace("non_visual_qa_file_not_tiff_skipped", file=file)
            continue
        file_check = FileCheck(file, srs)
        file_check.run()

        if not file_check.is_valid():
            get_log().info("non_visual_qa_errors", file=file_check.path, errors=file_check.errors)
        else:
            get_log().info("non_visual_qa_passed", file=file_check.path)


if __name__ == "__main__":
    main()<|MERGE_RESOLUTION|>--- conflicted
+++ resolved
@@ -2,17 +2,11 @@
 import json
 from typing import Any, Dict, List, Optional
 
-<<<<<<< HEAD
-=======
-from file_helper import is_tiff
-from format_source import format_source
-from gdal_helper import GDALExecutionException, run_gdal
->>>>>>> ed4d623a
 from linz_logger import get_log
 
 from scripts.converters.format_source import format_source
 from scripts.files.files_helper import is_tiff
-from scripts.gdal.gdal_helper import run_gdal
+from scripts.gdal.gdal_helper import GDALExecutionException, run_gdal
 
 
 class FileCheck:
@@ -47,17 +41,6 @@
                     custom_fields={"current": f"{int(current_nodata_val)}"},
                 )
         else:
-<<<<<<< HEAD
-            missing_bands.append(f"band {n} {colour_int}")
-        n += 1
-    if missing_bands:
-        missing_bands.sort()
-        errors_list.append(f"unexpected color interpretation bands; {', '.join(missing_bands)}")
-
-
-def main() -> None:
-    # pylint: disable=duplicate-code
-=======
             self.add_error(error_type="nodata", error_message="noDataValue not set")
 
     def check_band_count(self, gdalinfo: Dict[str, Any]) -> None:
@@ -140,7 +123,6 @@
 
 
 def main() -> None:  # pylint: disable=too-many-locals
->>>>>>> ed4d623a
     parser = argparse.ArgumentParser()
     parser.add_argument("--source", dest="source", nargs="+", required=True)
     arguments = parser.parse_args()
