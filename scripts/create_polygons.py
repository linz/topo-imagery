--- conflicted
+++ resolved
@@ -40,22 +40,9 @@
     return data_pixels_count
 
 
-<<<<<<< HEAD
-def main() -> None:  # pylint: disable=too-many-locals
+def main() -> None:
     start_time = time_in_ms()
-
-    parser = argparse.ArgumentParser()
-    parser.add_argument("--source", dest="source", nargs="+", required=True)
-    arguments = parser.parse_args()
-    source = arguments.source
-
-    source = format_source(source)
-    get_log().info("create_polygons_start", source=source)
-
-=======
-def main() -> None:
     source = parse_source()
->>>>>>> 3b57c8e8
     output_files = []
 
     for file in source:
