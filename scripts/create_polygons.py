--- conflicted
+++ resolved
@@ -64,10 +64,6 @@
         logger.debug("download_file", source=uri_parse.path[1:], bucket=bucket_name, destination=uri, sourceFileName=source_file_name)
         bucket.download_file(uri_parse.path[1:], uri)
 
-<<<<<<< HEAD
-=======
-
->>>>>>> d276baac
     # Run create_mask
     logger.debug("create_mask", source=uri_parse.path[1:], bucket=bucket_name, destination=uri)
     mask_file = os.path.join(tmp_dir, "mask.tif")
@@ -85,14 +81,9 @@
         os.system(polygonize_command)
 
         # Upload shape file
-<<<<<<< HEAD
         destination = get_bucket(dest_bucket)
-        logger.debug("upload_start", destinationBucket=dest_bucket, destinationFile=file_name_dst)
-=======
-        destination_bucket = aws_helper.get_bucket(destination_bucket_name)
         destination_file_path = os.path.join(destination_path, destination_file_name)
         logger.debug("upload_start", destinationBucket=destination_bucket_name, destinationFile=destination_file_path)
->>>>>>> d276baac
         try:
             destination_bucket.upload_file(temp_file_path, destination_file_path)
         except Exception as e:
