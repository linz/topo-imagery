--- conflicted
+++ resolved
@@ -1,12 +1,8 @@
 import json
 from collections import namedtuple
 from os import environ
-<<<<<<< HEAD
-from typing import TYPE_CHECKING
-=======
-from typing import Tuple
+from typing import TYPE_CHECKING, Tuple
 from urllib.parse import urlparse
->>>>>>> fd60e53e
 
 import boto3
 from linz_logger import get_log
@@ -37,14 +33,9 @@
     for cfg in json_content["buckets"]:
         bucket_roles[cfg["bucket"]] = cfg
 
-<<<<<<< HEAD
 
 def get_credentials(bucket_name: str) -> Credentials:
     get_log().debug("get_credentials_bucket_name", bucket_name=bucket_name)
-=======
-def get_credentials(bucket_name: str):
-    get_log().debug("get_credentials", bucket_name=bucket_name)
->>>>>>> fd60e53e
     if not bucket_roles:
         init_roles()
     if bucket_name in bucket_roles:
@@ -81,15 +72,12 @@
 
     return s3_resource.Bucket(bucket_name)
 
-<<<<<<< HEAD
 
-def bucket_name_from_path(path: str) -> str:
-=======
 def get_bucket_name_from_path(path: str) -> str:
->>>>>>> fd60e53e
     path_parts = path.replace("s3://", "").split("/")
     return path_parts.pop(0)
 
-def parse_path(path: str) -> Tuple[str,str]:
+
+def parse_path(path: str) -> Tuple[str, str]:
     parse = urlparse(path, allow_fragments=False)
     return parse.netloc, parse.path