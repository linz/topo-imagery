import os
import subprocess
from typing import List, Optional

from aws_helper import get_bucket_name_from_path, get_credentials, is_s3
from linz_logger import get_log


class GDALExecutionException(Exception):
    pass


def get_vfs_path(path: str) -> str:
    """Make the path as a GDAL Virtual File Systems path.

    Args:
        path (str): a path to a file.

    Returns:
        str: the path modified to comply with the corresponding storage service.
    """
    return path.replace("s3://", "/vsis3/")


def command_to_string(command: List[str]) -> str:
    """Format the command, each arguments separated by a white space.

    Args:
        command (List[str]): each arguments of the command as a string in a list.

    Returns:
        str: the formatted command.
    """
    return " ".join(command)


def run_gdal(
    command: List[str],
    input_file: Optional[str] = None,
    output_file: Optional[str] = None,
) -> "subprocess.CompletedProcess[bytes]":
    """Run the GDAL command. The permissions to access to the input file are applied to the gdal environment.

    Args:
        command (List[str]): each arguments of the GDAL command.
        input_file (str, optional): the input file path.
        output_file (str, optional): the output file path.

    Raises:
        cpe: CalledProcessError is raised if something goes wrong during the execution of the command.

    Returns:
        subprocess.CompletedProcess: the output process.
    """
    gdal_env = os.environ.copy()

    if input_file:
        if is_s3(input_file):
            # Set the credentials for GDAL to be able to read the input file
            credentials = get_credentials(get_bucket_name_from_path(input_file))
            gdal_env["AWS_ACCESS_KEY_ID"] = credentials.access_key
            gdal_env["AWS_SECRET_ACCESS_KEY"] = credentials.secret_key
            gdal_env["AWS_SESSION_TOKEN"] = credentials.token
            input_file = get_vfs_path(input_file)
        command.append(input_file)

    if output_file:
        command.append(output_file)

    try:
        get_log().debug("run_gdal", command=command_to_string(command))
        proc = subprocess.run(command, env=gdal_env, stdout=subprocess.PIPE, stderr=subprocess.PIPE, check=True)
    except subprocess.CalledProcessError as cpe:
        get_log().error("run_gdal_failed", command=command_to_string(command), error=str(cpe.stderr, "utf-8"))
<<<<<<< HEAD
        raise GDALExecutionException(f"GDAL {str(cpe.stderr, 'utf-8')}") from cpe
    get_log().debug("run_gdal_translate_succeded", command=command_to_string(command))
=======
        raise cpe
    if proc.stderr:
        get_log().error("run_gdal_error", command=command_to_string(command), error=proc.stderr.decode())
        raise Exception(proc.stderr.decode())
    get_log().debug("run_gdal_succeded", command=command_to_string(command))
>>>>>>> 90396a63

    return proc<|MERGE_RESOLUTION|>--- conflicted
+++ resolved
@@ -72,15 +72,12 @@
         proc = subprocess.run(command, env=gdal_env, stdout=subprocess.PIPE, stderr=subprocess.PIPE, check=True)
     except subprocess.CalledProcessError as cpe:
         get_log().error("run_gdal_failed", command=command_to_string(command), error=str(cpe.stderr, "utf-8"))
-<<<<<<< HEAD
         raise GDALExecutionException(f"GDAL {str(cpe.stderr, 'utf-8')}") from cpe
-    get_log().debug("run_gdal_translate_succeded", command=command_to_string(command))
-=======
-        raise cpe
+
     if proc.stderr:
         get_log().error("run_gdal_error", command=command_to_string(command), error=proc.stderr.decode())
         raise Exception(proc.stderr.decode())
-    get_log().debug("run_gdal_succeded", command=command_to_string(command))
->>>>>>> 90396a63
+
+    get_log().debug("run_gdal_succeded", command=command_to_string(command), stdout=proc.stdout.decode())
 
     return proc