--- conflicted
+++ resolved
@@ -217,6 +217,9 @@
         producers=coalesce_multi_single(arguments.producer_list, arguments.producer),
         licensors=coalesce_multi_single(arguments.licensor_list, arguments.licensor),
         add_title_suffix=arguments.add_title_suffix,
+        add_capture_date=arguments.capture_dates,
+        delete_existing_items=arguments.delete_all_existing_items,
+        keep_title=arguments.keep_title,
     )
 
     collection = create_collection(
@@ -224,17 +227,7 @@
         current_datetime=arguments.current_datetime,
         stac_items=items_to_add,
         item_polygons=polygons,
-<<<<<<< HEAD
-        options=CreateCollectionOptions(
-            add_capture_dates=arguments.capture_dates,
-            add_title_suffix=arguments.add_title_suffix,
-            delete_existing_items=arguments.delete_all_existing_items,
-        ),
-=======
->>>>>>> f0ebc320
         uri=uri,
-        add_capture_dates=arguments.capture_dates,
-        keep_title=arguments.keep_title,
         odr_url=arguments.odr_url,
     )
 
