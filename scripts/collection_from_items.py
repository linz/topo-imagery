--- conflicted
+++ resolved
@@ -19,14 +19,7 @@
 from scripts.stac.imagery.provider import Provider, ProviderRole
 
 
-<<<<<<< HEAD
-# TODO: Refactor this function to avoid these pylint disable comments and improve testability
-# pylint: disable=too-many-locals
-# pylint: disable=too-many-statements
-def main() -> None:
-=======
 def parse_args(args: List[str] | None) -> Namespace:
->>>>>>> e63cdbc2
     parser = argparse.ArgumentParser()
     parser.add_argument("--uri", dest="uri", help="s3 path to items and collection.json write location", required=True)
     parser.add_argument("--collection-id", dest="collection_id", help="Collection ID", required=True)
