--- conflicted
+++ resolved
@@ -12,7 +12,7 @@
 from scripts.stac.imagery.collection import ImageryCollection
 from scripts.stac.imagery.metadata_constants import (
     HUMAN_READABLE_REGIONS,
-    CollectionTitleMetadata,
+    CollectionMetadata,
     ElevationCategories,
     ImageryCategories,
 )
@@ -24,14 +24,6 @@
     parser = argparse.ArgumentParser()
     parser.add_argument("--uri", dest="uri", help="s3 path to items and collection.json write location", required=True)
     parser.add_argument("--collection-id", dest="collection_id", help="Collection ID", required=True)
-<<<<<<< HEAD
-    parser.add_argument("--title", dest="title", help="Collection title", required=True)
-    parser.add_argument("--description", dest="description", help="Collection description", required=True)
-    parser.add_argument("--region", help="Collection region", required=True)
-    parser.add_argument("--geographic_desc", help="Collection geographic description", required=True)
-    parser.add_argument("--event_name", help="Collection event name", required=True)
-    parser.add_argument("--lifecycle", help="Collection lifecycle", required=True)
-=======
     parser.add_argument(
         "--category",
         dest="category",
@@ -75,7 +67,6 @@
         required=True,
         choices=["under development", "preview", "ongoing", "completed", "deprecated"],
     )
->>>>>>> 5c184710
     parser.add_argument(
         "--producer",
         dest="producer",
@@ -101,19 +92,7 @@
     for licensor_name in coalesce_multi_single(arguments.licensor_list, arguments.licensor):
         providers.append({"name": licensor_name, "roles": [ProviderRole.LICENSOR]})
 
-<<<<<<< HEAD
-    collection = ImageryCollection(
-        title=arguments.title,
-        description=arguments.description,
-        region=arguments.region,
-        geographic_desc=arguments.geographic_desc,
-        event_name=arguments.event_name,
-        lifecycle=arguments.lifecycle,
-        collection_id=arguments.collection_id,
-        providers=providers,
-    )
-=======
-    title_metadata: CollectionTitleMetadata = {
+    collection_metadata: CollectionMetadata = {
         "category": arguments.category,
         "region": arguments.region,
         "gsd": arguments.gsd,
@@ -125,8 +104,11 @@
         "historic_survey_number": arguments.historic_survey_number,
     }
 
-    collection = ImageryCollection(title_metadata=title_metadata, collection_id=arguments.collection_id, providers=providers)
->>>>>>> 5c184710
+    collection = ImageryCollection(
+        metadata=collection_metadata,
+        collection_id=arguments.collection_id,
+        providers=providers,
+    )
 
     if not uri.startswith("s3://"):
         msg = f"uri is not a s3 path: {uri}"
