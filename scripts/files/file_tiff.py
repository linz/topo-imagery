import json
import os
from decimal import Decimal
from enum import Enum
from typing import Any
from urllib.parse import unquote

from scripts.gdal.gdal_helper import GDALExecutionException, gdal_info, run_gdal
from scripts.gdal.gdal_presets import DEFAULT_NO_DATA_VALUE, CompressionPreset
from scripts.gdal.gdalinfo import GdalInfo


class FileTiffErrorType(str, Enum):
    GDAL_INFO = "gdalinfo"
    NO_DATA = "nodata"
    BANDS = "bands"
    SRS = "srs"
    COLOR = "color"


class FileTiffType(str, Enum):
    IMAGERY = "Imagery"
    DEM = "DEM"


class FileTiff:
    """Wrapper to carry information about the TIFF or list of TIFF within the same tile."""

    def __init__(
        self,
        paths: list[str],
        preset: str | None = None,
        include_derived: bool = False,
    ) -> None:
        paths_original = []
        for p in paths:
            # paths can be URL containing percent-encoded (like `%20` for space) sequences
            # which would make the process fail later TDE-1054
            # FIXME: we should use URLs in the code base
            paths_original.append(unquote(p))

        self._paths_original = paths_original
        self._derived_from_paths = None
        if include_derived:
            # Transform the TIFF paths to JSON path to point to STAC Items,
            # assuming the STAC Items are in the same directory as the TIFF files
            self._derived_from_paths = [f"{os.path.splitext(path)[0]}.json" for path in paths_original]

        self._path_standardised = ""
        self._errors: list[dict[str, Any]] = []
        self._gdalinfo: GdalInfo | None = None
        self._srs: bytes | None = None
        if preset == CompressionPreset.DEM_LERC.value:
            self._tiff_type = FileTiffType.DEM
        else:
            self._tiff_type = FileTiffType.IMAGERY

    def set_srs(self, srs: bytes) -> None:
        """Set the Spatial Reference System returned by `gdalsrsinfo` for the TIFF.

        Args:
            srs: the srs in bytes

        Example:
            ```
            $ gdalsrsinfo RGB_1000_CC16_4127_2013.tiff

            PROJ.4 : +proj=tmerc +lat_0=0 +lon_0=173 +k=0.9996 +x_0=1600000 +y_0=10000000 +ellps=GRS80
            +towgs84=0,0,0,0,0,0,0 +units=m +no_defs

            OGC WKT2:2018 :
            PROJCRS["NZGD2000 / New Zealand Transverse Mercator 2000",
                BASEGEOGCRS["NZGD2000",
                    DATUM["New Zealand Geodetic Datum 2000",
                        ELLIPSOID["GRS 1980",6378137,298.257222101,
                            LENGTHUNIT["metre",1]]],
                    PRIMEM["Greenwich",0,
                        ANGLEUNIT["degree",0.0174532925199433]],
                    ID["EPSG",4167]],
                CONVERSION["New Zealand Transverse Mercator 2000",
                    METHOD["Transverse Mercator",
                        ID["EPSG",9807]],
                    PARAMETER["Latitude of natural origin",0,
                        ANGLEUNIT["degree",0.0174532925199433],
                        ID["EPSG",8801]],
                    PARAMETER["Longitude of natural origin",173,
                        ANGLEUNIT["degree",0.0174532925199433],
                        ID["EPSG",8802]],
                    PARAMETER["Scale factor at natural origin",0.9996,
                        SCALEUNIT["unity",1],
                        ID["EPSG",8805]],
                    PARAMETER["False easting",1600000,
                        LENGTHUNIT["metre",1],
                        ID["EPSG",8806]],
                    PARAMETER["False northing",10000000,
                        LENGTHUNIT["metre",1],
                        ID["EPSG",8807]]],
                CS[Cartesian,2],
                    AXIS["northing (N)",north,
                        ORDER[1],
                        LENGTHUNIT["metre",1]],
                    AXIS["easting (E)",east,
                        ORDER[2],
                        LENGTHUNIT["metre",1]],
                USAGE[
                    SCOPE["Engineering survey, topographic mapping."],
                    AREA["New Zealand - North Island, South Island, Stewart Island - onshore."],
                    BBOX[-47.33,166.37,-34.1,178.63]],
                ID["EPSG",2193]
        ```
        """
        self._srs = srs

    def set_path_standardised(self, path: str) -> None:
        """Set the standardised file path.

        Args:
            path: the path to the standardised file
        """
        self._path_standardised = path

    def get_gdalinfo(self, path: str | None = None) -> GdalInfo | None:
        """Get the `gdalinfo` output for the file.
        Run gdalinfo if not already ran or if different path is specified.
        `path` is useful to specify a local file to avoid downloading from external source.

        Args:
            path: path to the file. Force the `gdalinfo` to be executed.

        Returns:
            the `gdalinfo` output
        """
        # FIXME: Should not return None but not try running `gdalinfo` if there has already been an error
        if self.is_error_type(FileTiffErrorType.GDAL_INFO):
            return None
        if path:
            file_path = path
        else:
            file_path = self._path_standardised
        if path or not self._gdalinfo:
            try:
                self._gdalinfo = gdal_info(file_path)
            except json.JSONDecodeError as jde:
                self.add_error(error_type=FileTiffErrorType.GDAL_INFO, error_message=f"parsing result issue: {str(jde)}")
            except GDALExecutionException as gee:
                self.add_error(error_type=FileTiffErrorType.GDAL_INFO, error_message=f"failed: {str(gee)}")
            except Exception as e:  # pylint: disable=broad-except
                self.add_error(error_type=FileTiffErrorType.GDAL_INFO, error_message=f"error(s): {str(e)}")
        return self._gdalinfo

    def get_errors(self) -> list[dict[str, Any]]:
        """Get the Non Visual QA errors.

        Returns:
            a list of errors
        """
        return self._errors

    def get_paths_original(self) -> list[str]:
        """Get the path(s) of the original (non standardised) file.
        It can be a list of path if the standardised file is a retiled image.

        Returns:
            a list of file path
        """
        return self._paths_original

    def get_derived_from_paths(self) -> list[str] | None:
        """Get the path(s) of the STAC Items associated to the TIFF files from which the final output is derived.

        Returns:
            a list of STAC Item JSON file paths or None if not derived from other files.
        """
        return self._derived_from_paths

    def get_path_standardised(self) -> str:
        """Get the path of the standardised file.

        Returns:
            a file path
        """
        return self._path_standardised

    def get_tiff_type(self) -> FileTiffType:
        """Get the TIFF type.

        Returns:
            an element of `FileTiffType`
        """
        return self._tiff_type

    def add_error(
        self, error_type: FileTiffErrorType, error_message: str, custom_fields: dict[str, str] | None = None
    ) -> None:
        """Add an error in Non Visual QA errors list.

        Args:
            error_type: the type of the error
            error_message: the message of the error
            custom_fields: some custom properties. Defaults to None.
        """
        if not custom_fields:
            custom_fields = {}
        self._errors.append({"type": error_type, "message": error_message, **custom_fields})

    def is_valid(self) -> bool:
        """Check if the file is set to valid or not.

        Returns:
            true if _errors is empty
        """
        if len(self._errors) == 0:
            return True
        return False

    def is_error_type(self, error_type: FileTiffErrorType) -> bool:
        """Check if the file has a Non Visual QA error of the type `error_type`.

        Args:
            error_type: one of the value of `FileTiffErrorType`

        Returns:
            True if the the `error_type` is found
        """
        for error in self._errors:
            if error["type"] == error_type:
                return True
        return False

    def check_no_data(self, gdalinfo: GdalInfo) -> None:
        """Add a Non Visual QA error if there is no "noDataValue" and no alpha band for non-DEMs,
        or the "noDataValue" is not equal to 255, or -9999 for DEM in the "bands".

        Args:
            gdalinfo: `gdalinfo` output
        """
        bands = gdalinfo["bands"]
        if self._tiff_type != "DEM" and len(bands) in (4, 5) and bands[-1]["colorInterpretation"] == "Alpha":
            return
        if "noDataValue" in bands[0]:
            current_nodata_val = bands[0]["noDataValue"]
            # Convert `gdalinfo -json` no data value string to decimal for numeric comparison
            if self._tiff_type == "DEM" and current_nodata_val and Decimal(current_nodata_val) != DEFAULT_NO_DATA_VALUE:
                self.add_error(
                    error_type=FileTiffErrorType.NO_DATA,
                    error_message=f"noDataValue is not {DEFAULT_NO_DATA_VALUE}",
                    custom_fields={"current": f"{current_nodata_val}"},
                )
            elif self._tiff_type == "Imagery" and current_nodata_val != 255:
                self.add_error(
                    error_type=FileTiffErrorType.NO_DATA,
                    error_message="noDataValue is not 255",
                    custom_fields={"current": f"{current_nodata_val}"},
                )

    def is_no_data(self, gdalinfo: GdalInfo) -> bool:
        """Check if the bands have a "noDataValue" set.

        Args:
            gdalinfo: `gdalinfo` output

        Returns:
            True if a `noDataValue` is found
        """
        bands = gdalinfo["bands"]
        # 0 in noDataValue can return false unless specific here about None
        if "noDataValue" in bands[0] and bands[0]["noDataValue"] is not None:
            return True
        return False

    def check_band_count(self, gdalinfo: GdalInfo) -> None:
        """Add a Non Visual QA error if there is not exactly 3, 4 or 5 bands found, or 1 band if DEM.

        Args:
            gdalinfo: `gdalinfo` output
        """
        bands_num = 3
        bands = gdalinfo["bands"]
        if len(bands) == bands_num + 1:
            if bands[bands_num]["colorInterpretation"] == "Alpha":
                bands_num += 1
<<<<<<< HEAD

        if len(bands) == bands_num + 2:
            if (bands[bands_num]["colorInterpretation"] == "NIR") and (bands[bands_num + 1]["colorInterpretation"] == "Alpha"):
                bands_num += 2

=======
        if len(bands) == bands_num + 2:
            if bands[bands_num]["colorInterpretation"] == "NIR" and bands[bands_num + 1]["colorInterpretation"] == "Alpha":
                bands_num += 2
>>>>>>> e0d23fe9
        if self._tiff_type == "DEM":
            bands_num = 1
        if len(bands) != bands_num:
            self.add_error(
                error_type=FileTiffErrorType.BANDS,
                error_message=f"bands count is not {bands_num}",
                custom_fields={"count": f"{int(bands_num)}"},
            )

    def check_srs(self, gdalsrsinfo_tif: bytes) -> None:
        """Add a Non Visual QA error if gdalsrsinfo and gdalsrsinfo_tif values are different.

        Args:
            gdalsrsinfo_tif : value returned by gdalsrsinfo for the tif as a string
        """
        if self._srs:
            if gdalsrsinfo_tif != self._srs:
                self.add_error(error_type=FileTiffErrorType.SRS, error_message="different srs")
        else:
            self.add_error(error_type=FileTiffErrorType.SRS, error_message="srs not defined")

    def check_color_interpretation(self, gdalinfo: GdalInfo) -> None:
        """Add a Non Visual QA error if the colors don't match RGB(A), RGBNA, or greyscale.

        Args:
            gdalinfo: `gdalinfo` output
        """
        bands = gdalinfo["bands"]
        missing_bands = []
        band_colour_ints = {1: "Red", 2: "Green", 3: "Blue"}
        band_greyscale_ints = {1: "Gray", 2: "Gray", 3: "Gray"}
        band_rgbn_ints = {1: "Red", 2: "Green", 3: "Blue", 4: "NIR", 5: "Alpha"}
        optional_colour_ints = {4: "Alpha"}
        if self._tiff_type == "DEM":
            band_colour_ints = {1: "Gray"}
        if len(bands) == 5 and bands[3]["colorInterpretation"] == "NIR":
            n = 1
            for band in bands:
                colour_int = band["colorInterpretation"]
                if colour_int != band_rgbn_ints[n]:
                    missing_bands.append(f"band {n} {colour_int}")
                n += 1
        else:
            n = 1
            for band in bands:
                colour_int = band["colorInterpretation"]
                if n in band_colour_ints:
                    if colour_int not in (band_colour_ints[n], band_greyscale_ints[n]):
                        missing_bands.append(f"band {n} {colour_int}")
                elif n in optional_colour_ints:
                    if colour_int != optional_colour_ints[n]:
                        missing_bands.append(f"band {n} {colour_int}")
                else:
                    missing_bands.append(f"band {n} {colour_int}")
                n += 1
        if missing_bands:
            missing_bands.sort()
            self.add_error(
                error_type=FileTiffErrorType.COLOR,
                error_message="unexpected color interpretation bands",
                custom_fields={"missing": f"{', '.join(missing_bands)}"},
            )

    def validate(self) -> bool:
        """Run the Non Visual QA checks.

        Returns:
            True if there is no error
        """

        gdalinfo = self.get_gdalinfo()
        if gdalinfo:
            self.check_no_data(gdalinfo)
            self.check_band_count(gdalinfo)
            self.check_color_interpretation(gdalinfo)

            gdalsrsinfo_tif_command = ["gdalsrsinfo", "-o", "wkt"]
            try:
                gdalsrsinfo_tif_result = run_gdal(gdalsrsinfo_tif_command, self._path_standardised)
                self.check_srs(gdalsrsinfo_tif_result.stdout)
            except GDALExecutionException as gee:
                self.add_error(error_type=FileTiffErrorType.SRS, error_message=f"not checked: {str(gee)}")
        return self.is_valid()<|MERGE_RESOLUTION|>--- conflicted
+++ resolved
@@ -279,17 +279,9 @@
         if len(bands) == bands_num + 1:
             if bands[bands_num]["colorInterpretation"] == "Alpha":
                 bands_num += 1
-<<<<<<< HEAD
-
-        if len(bands) == bands_num + 2:
-            if (bands[bands_num]["colorInterpretation"] == "NIR") and (bands[bands_num + 1]["colorInterpretation"] == "Alpha"):
-                bands_num += 2
-
-=======
         if len(bands) == bands_num + 2:
             if bands[bands_num]["colorInterpretation"] == "NIR" and bands[bands_num + 1]["colorInterpretation"] == "Alpha":
                 bands_num += 2
->>>>>>> e0d23fe9
         if self._tiff_type == "DEM":
             bands_num = 1
         if len(bands) != bands_num:
