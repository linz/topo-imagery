import os
from concurrent.futures import Future, ThreadPoolExecutor, as_completed
from datetime import datetime
from pathlib import Path
from typing import TYPE_CHECKING, List, Optional

from boto3 import resource
from linz_logger import get_log

from scripts.aws.aws_helper import is_s3
from scripts.files import fs_local, fs_s3
from scripts.stac.util.checksum import multihash_as_hex

if TYPE_CHECKING:
    from mypy_boto3_s3 import S3Client
else:
    S3Client = dict


def write(destination: str, source: bytes, content_type: Optional[str] = None) -> str:
    """Write a file from its source to a destination path.

    Args:
        destination: A path to where the file will be written.
        source: The source file in bytes.
        content_type: A standard Media Type describing the format of the contents.
    """
    get_log().debug("write", path=destination)
    if is_s3(destination):
        fs_s3.write(destination, source, content_type)
    else:
        fs_local.write(destination, source)
    return destination


def read(path: str) -> bytes:
    """Read a file from its path.

    Args:
        path: A path to a file to read.

    Returns:
        bytes: The bytes content of the file.
    """
    get_log().debug("read", path=path)
    if is_s3(path):
        try:
            return fs_s3.read(path)
        # https://boto3.amazonaws.com/v1/documentation/api/latest/guide/error-handling.html#parsing-error-responses-and-catching-exceptions-from-aws-services
        except resource("s3").meta.client.exceptions.ClientError as ce:
            # Error Code can be found here:
            # https://docs.aws.amazon.com/AmazonS3/latest/API/ErrorResponses.html#ErrorCodeList
            if ce.response["Error"]["Code"] == "NoSuchKey":
                raise NoSuchFileError(path) from ce

    try:
        return fs_local.read(path)
    except FileNotFoundError as error:
        raise NoSuchFileError(path) from error


def copy(source: str, target: str) -> str:
    """Copy a `source` file to a `target`.

    Args:
        source: A path to a file to copy
        target: A path of the copy to create

    Returns:
        The path of the file created
    """
    source_content = read(source)
    return write(target, source_content)


def exists(path: str) -> bool:
    """Check if path (file or directory) exists.

    Args:
        path: A path to a directory or file

    Returns:
        bool: True if the path exists
    """
    if is_s3(path):
        return fs_s3.exists(path)
    return fs_local.exists(path)


<<<<<<< HEAD
def write_all(
    inputs: List[str], target: str, concurrency: Optional[int] = 4, generated_name: Optional[bool] = True
) -> List[str]:
=======
def modified(path: str, s3_client: Optional[S3Client] = None) -> datetime:
    """Get modified datetime for S3 URL or local path"""
    if is_s3(path):
        return fs_s3.modified(fs_s3.bucket_name_from_path(path), fs_s3.prefix_from_path(path), s3_client)
    return fs_local.modified(Path(path))


def write_all(inputs: List[str], target: str, concurrency: Optional[int] = 4) -> List[str]:
>>>>>>> 719d96e1
    """Writes list of files to target destination using multithreading.
    Args:
        inputs: list of files to read
        target: target folder to write to
        concurrency: max thread pool workers
        generated_name: create a target file name based on multihash the source filename

    Returns:
        list of written file paths
    """
    written_tiffs: List[str] = []
    with ThreadPoolExecutor(max_workers=concurrency) as executor:
        futuress = {write_file(executor, input_, target, generated_name): input_ for input_ in inputs}
        for future in as_completed(futuress):
            if future.exception():
                get_log().warn("Failed Read-Write", error=future.exception())
            else:
                written_tiffs.append(future.result())

    if len(inputs) != len(written_tiffs):
        get_log().error("Missing Files", count=len(inputs) - len(written_tiffs))
        raise Exception("Not all mandatory source files were written")

    return written_tiffs


def write_sidecars(inputs: List[str], target: str, concurrency: Optional[int] = 4) -> None:
    """Writes list of files (if found) to target destination using multithreading.
    The copy of the files have a generated file name (@see `write_file`)

    Args:
        inputs: list of files to read
        target: target folder to write to
        concurrency: max thread pool workers
    """
    with ThreadPoolExecutor(max_workers=concurrency) as executor:
        results = {write_file(executor, input_, target): input_ for input_ in inputs}
        for future in as_completed(results):
            future_ex = future.exception()
            if isinstance(future_ex, NoSuchFileError):
                get_log().info("No sidecar file found; skipping", path=future_ex.path)
            else:
                get_log().info("wrote_sidecar_file", path=future.result())


def write_file(executor: ThreadPoolExecutor, input_: str, target: str, generated_name: Optional[bool] = True) -> Future[str]:
    """Read a file from a path and write it to a target path.
    Args:
        executor: A ThreadPoolExecutor instance.
        input_: A path to a file to read.
        target: A path to write the file to.
        generated_name: create a target file name based on multihash the source filename

    Returns:
        Future[str]: The result of the execution.
    """
    get_log().info(f"Trying write from file: {input_}")

    if generated_name:
        file_name, file_extension = os.path.splitext(input_)
        target_file_name = f"{multihash_as_hex(str.encode(file_name))}{file_extension}"
    else:
        target_file_name = input_

    try:
        return executor.submit(copy, input_, os.path.join(target, target_file_name))
    except NoSuchFileError as nsfe:
        future: Future[str] = Future()
        future.set_exception(nsfe)
        return future


class NoSuchFileError(Exception):
    def __init__(self, path: str) -> None:
        self.message = f"File not found: {path}"
        self.path = path<|MERGE_RESOLUTION|>--- conflicted
+++ resolved
@@ -87,11 +87,6 @@
     return fs_local.exists(path)
 
 
-<<<<<<< HEAD
-def write_all(
-    inputs: List[str], target: str, concurrency: Optional[int] = 4, generated_name: Optional[bool] = True
-) -> List[str]:
-=======
 def modified(path: str, s3_client: Optional[S3Client] = None) -> datetime:
     """Get modified datetime for S3 URL or local path"""
     if is_s3(path):
@@ -99,8 +94,9 @@
     return fs_local.modified(Path(path))
 
 
-def write_all(inputs: List[str], target: str, concurrency: Optional[int] = 4) -> List[str]:
->>>>>>> 719d96e1
+def write_all(
+    inputs: List[str], target: str, concurrency: Optional[int] = 4, generated_name: Optional[bool] = True
+) -> List[str]:
     """Writes list of files to target destination using multithreading.
     Args:
         inputs: list of files to read
