--- conflicted
+++ resolved
@@ -51,26 +51,6 @@
     return path.lower().endswith((".tiff", ".tif"))
 
 
-<<<<<<< HEAD
-def is_geotiff(path: str, gdalinfo_data: Optional[GdalInfo] = None) -> bool:
-    """Verifies if a file is a GTiff based on the presence of the
-    `coordinateSystem`.
-
-    Args:
-        path: a path to a file
-        gdalinfo_data: gdalinfo of the file. Defaults to None.
-
-    Returns:
-        True if the file is a GTiff
-    """
-    if not gdalinfo_data:
-        gdalinfo_data = gdal_info(path)
-    if "coordinateSystem" not in gdalinfo_data:
-        return False
-    if gdalinfo_data["driverShortName"] == "GTiff":
-        return True
-    return False
-=======
 def is_json(path: str) -> bool:
     """Verify if file is a JSON.
 
@@ -88,5 +68,4 @@
         False
         ```
     """
-    return path.lower().endswith(".json")
->>>>>>> a5722249
+    return path.lower().endswith(".json")