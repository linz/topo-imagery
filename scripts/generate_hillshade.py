--- conflicted
+++ resolved
@@ -3,20 +3,13 @@
 import sys
 import tempfile
 from datetime import datetime, timezone
-<<<<<<< HEAD
 from decimal import Decimal
-=======
->>>>>>> d31966a4
 from functools import partial
 from multiprocessing import Pool
 
 from linz_logger import get_log
 
-<<<<<<< HEAD
 from scripts.cli.cli_helper import InputParameterError, TileFiles, is_argo, load_input_files, str_to_gsd
-=======
-from scripts.cli.cli_helper import InputParameterError, TileFiles, is_argo, load_input_files
->>>>>>> d31966a4
 from scripts.datetimes import RFC_3339_DATETIME_FORMAT
 from scripts.files.files_helper import SUFFIX_JSON, ContentType, is_tiff
 from scripts.files.fs import exists, read, write, write_all
@@ -51,10 +44,7 @@
         dest="collection_id",
         help="Unique id of the Collection. If not provided, STAC Items won't be created.",
     )
-<<<<<<< HEAD
     parser.add_argument("--gsd", dest="gsd", type=str_to_gsd, required=False, help="GSD of imagery Dataset, for example 1")
-=======
->>>>>>> d31966a4
     parser.add_argument(
         "--current-datetime",
         dest="current_datetime",
@@ -81,10 +71,7 @@
     preset: str,
     target_output: str = "/tmp/",
     force: bool = False,
-<<<<<<< HEAD
     gsd: Decimal | None = None,
-=======
->>>>>>> d31966a4
 ) -> tuple[str, list[str]] | None:
     """Create a hillshade TIFF file from a `TileFiles` which include an output tile with its input TIFFs.
 
@@ -128,7 +115,6 @@
 
         write(hillshade_file_path, read(hillshade_with_stats_working_path), content_type=ContentType.GEOTIFF.value)
 
-<<<<<<< HEAD
         if gsd:
             footprint_tmp_path = create_footprint(hillshade_working_path, tmp_path, gsd)
             write(
@@ -137,8 +123,6 @@
                 content_type=ContentType.GEOJSON.value,
             )
 
-=======
->>>>>>> d31966a4
         return hillshade_file_path, tile.inputs
 
 
@@ -148,10 +132,7 @@
     concurrency: int,
     target_output: str = "/tmp/",
     force: bool = False,
-<<<<<<< HEAD
     gsd: Decimal | None = None,
-=======
->>>>>>> d31966a4
 ) -> list[tuple[str, list[str]]]:
     """Run `create_hillshade()` in parallel (see `concurrency`).
 
@@ -192,9 +173,6 @@
     arguments_parser = get_args_parser()
     arguments = arguments_parser.parse_args()
 
-    if arguments.collection_id and not arguments.gsd:
-        arguments_parser.error("--gsd is required when --collection-id is provided, in order to generate Item footprints.")
-
     try:
         tile_files = load_input_files(arguments.from_file)
     except InputParameterError as e:
@@ -204,28 +182,21 @@
     gdal_version = os.environ["GDAL_VERSION"]
 
     get_log().info("generate_hillshade_start", gdalVersion=gdal_version, fileCount=len(tile_files), preset=arguments.preset)
+    gdal_version = os.environ["GDAL_VERSION"]
+
+    get_log().info("generate_hillshade_start", gdalVersion=gdal_version, fileCount=len(tile_files), preset=arguments.preset)
 
     concurrency: int = 1
     if is_argo():
         concurrency = 4
 
-<<<<<<< HEAD
     tiles = run_create_hillshade(tile_files, arguments.preset, concurrency, arguments.target, arguments.force, arguments.gsd)
-=======
-    tiles = run_create_hillshade(tile_files, arguments.preset, concurrency, arguments.target, arguments.force)
->>>>>>> d31966a4
 
     if arguments.collection_id:
         for path, derived_from_tiffs in tiles:
             if path is None:
                 continue
             # Create STAC and save in target
-<<<<<<< HEAD
-=======
-            # FIXME(perfs): it is currently providing the asset path from the target directory,
-            # meaning that the asset may have to be downloaded from an external location.
-            # The gdalinfo could be done on the temporary file created in `create_hillshade()` instead.
->>>>>>> d31966a4
             item = create_item(
                 asset_path=path,
                 start_datetime="",
@@ -236,12 +207,7 @@
                 gdalinfo_result=None,
                 derived_from=[url_derived_from.rsplit(".", 1)[0] + ".json" for url_derived_from in derived_from_tiffs],
             )
-<<<<<<< HEAD
             write(path.rsplit(".", 1)[0] + SUFFIX_JSON, dict_to_json_bytes(item.stac), content_type=ContentType.GEOJSON.value)
-=======
-            stac_item_path = path.rsplit(".", 1)[0] + SUFFIX_JSON
-            write(stac_item_path, dict_to_json_bytes(item.stac), content_type=ContentType.GEOJSON.value)
->>>>>>> d31966a4
     else:
         get_log().warning("No collection ID provided. Skipping STAC creation.")
 
