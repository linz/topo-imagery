--- conflicted
+++ resolved
@@ -41,15 +41,6 @@
     parser.add_argument("--target", dest="target", help="Target output", required=True)
     parser.add_argument("--dev", target="dev", help="Developer mode - source should be a link to a single local file (add S3?)", required=False)
     arguments = parser.parse_args()
-<<<<<<< HEAD
-    if arguments.dev:
-        # build a nice source
-        # run gdal_info
-        gdal_info(arguments.source)
-        #tile_name = 
-        tile_files_local: List[TileFiles] = f
-    tile_files: List[TileFiles] = format_source(arguments.source)
-=======
 
     source = arguments.source
     from_file = arguments.from_file
@@ -62,8 +53,13 @@
         # FIXME: `source` has to be a list to be parsed in `format_source()`
         source = [json.dumps(json.loads(read(arguments.from_file)))]
 
+    if arguments.dev:
+        # build a nice source
+        # run gdal_info
+        gdal_info(arguments.source)
+        #tile_name = 
+        tile_files_local: List[TileFiles] = f
     tile_files: List[TileFiles] = format_source(source)
->>>>>>> ebd3e8e0
     start_datetime = format_date(arguments.start_datetime)
     end_datetime = format_date(arguments.end_datetime)
     concurrency: int = 1
