import argparse
import json
import os

from linz_logger import get_log

from scripts.cli.cli_helper import format_date, format_source, is_argo, valid_date
from scripts.create_stac import create_item
from scripts.files.file_check import FileCheck
from scripts.files.files_helper import is_tiff
from scripts.files.fs import write
from scripts.gdal.gdal_helper import get_srs
from scripts.standardising import start_standardising


def main() -> None:
    parser = argparse.ArgumentParser()
    parser.add_argument("--preset", dest="preset", required=True)
    parser.add_argument("--source", dest="source", nargs="+", required=True)
<<<<<<< HEAD
    parser.add_argument("--scale", dest="scale", required=True)
    parser.add_argument("--collection_id", dest="collection_id", help="Unique id for collection", required=True)
=======
    parser.add_argument("--collection-id", dest="collection_id", help="Unique id for collection", required=True)
>>>>>>> 4d1e9f9c
    parser.add_argument(
        "--start-datetime", dest="start_datetime", help="start datetime in format YYYY-MM-DD", type=valid_date, required=True
    )
    parser.add_argument(
        "--end-datetime", dest="end_datetime", help="end datetime in format YYYY-MM-DD", type=valid_date, required=True
    )
    arguments = parser.parse_args()

    source = format_source(arguments.source)
    scale = int(arguments.scale)
    start_datetime = format_date(arguments.start_datetime)
    end_datetime = format_date(arguments.end_datetime)
    collection_id = arguments.collection_id
    concurrency: int = 1
    if is_argo():
        concurrency = 4

    standardised_files = start_standardising(source, arguments.preset, concurrency)
    if not standardised_files:
        get_log().info("Process skipped because no file has been standardised", action="standardise_validate", reason="skip")
        return
    # SRS needed for FileCheck (non visual QA)
    srs = get_srs()
    for file in standardised_files:
        if not is_tiff(file):
            get_log().trace("file_not_tiff_skipped", file=file)
            continue

        # Validate the file
        file_check = FileCheck(file, scale, srs)
        if not file_check.validate():
            get_log().info("non_visual_qa_errors", file=file_check.path, errors=file_check.errors)
        else:
            get_log().info("non_visual_qa_passed", file=file_check.path)
        # Get the new path if the file has been renamed
        file = file_check.path
        # Create STAC
        gdalinfo = file_check.get_gdalinfo()
        item = create_item(file, start_datetime, end_datetime, collection_id, gdalinfo)
        tmp_file_path = os.path.join("/tmp/", f"{item.stac['id']}.json")
        write(tmp_file_path, json.dumps(item.stac).encode("utf-8"))
        get_log().info("stac item written to tmp", location=tmp_file_path)


if __name__ == "__main__":
    main()<|MERGE_RESOLUTION|>--- conflicted
+++ resolved
@@ -17,12 +17,8 @@
     parser = argparse.ArgumentParser()
     parser.add_argument("--preset", dest="preset", required=True)
     parser.add_argument("--source", dest="source", nargs="+", required=True)
-<<<<<<< HEAD
     parser.add_argument("--scale", dest="scale", required=True)
-    parser.add_argument("--collection_id", dest="collection_id", help="Unique id for collection", required=True)
-=======
     parser.add_argument("--collection-id", dest="collection_id", help="Unique id for collection", required=True)
->>>>>>> 4d1e9f9c
     parser.add_argument(
         "--start-datetime", dest="start_datetime", help="start datetime in format YYYY-MM-DD", type=valid_date, required=True
     )
