import argparse
import json
import os

from linz_logger import get_log

from scripts.cli.cli_helper import format_date, format_source, is_argo, valid_date
from scripts.create_stac import create_item
from scripts.files.fs import write
from scripts.gdal.gdal_helper import get_srs
from scripts.standardising import run_standardising


def main() -> None:
    # pylint: disable-msg=too-many-locals
    parser = argparse.ArgumentParser()
    parser.add_argument("--preset", dest="preset", required=True)
    parser.add_argument("--source", dest="source", nargs="+", required=True)
    parser.add_argument("--cutline", dest="cutline", help="Optional cutline to cut imagery to", required=False)
    parser.add_argument("--scale", dest="scale", help="Tile grid scale to align output tile to", required=True)
    parser.add_argument("--collection-id", dest="collection_id", help="Unique id for collection", required=True)
    parser.add_argument(
        "--start-datetime", dest="start_datetime", help="start datetime in format YYYY-MM-DD", type=valid_date, required=True
    )
    parser.add_argument(
        "--end-datetime", dest="end_datetime", help="end datetime in format YYYY-MM-DD", type=valid_date, required=True
    )
    arguments = parser.parse_args()
    source = format_source(arguments.source)
    start_datetime = format_date(arguments.start_datetime)
    end_datetime = format_date(arguments.end_datetime)
    concurrency: int = 1
    if is_argo():
        concurrency = 4

<<<<<<< HEAD
    # Standardize the tiffs
    tiff_files = run_standardising(source, arguments.preset, concurrency)
    if len(tiff_files) == 0:
        get_log().info("no_tiff_file", action="standardise_validate", reason="skipped")
=======
    standardised_files = start_standardising(source, arguments.preset, arguments.cutline, concurrency)
    if not standardised_files:
        get_log().info("Process skipped because no file has been standardised", action="standardise_validate", reason="skip")
>>>>>>> b8bb95ad
        return

    # SRS needed for FileCheck (non visual QA)
    srs = get_srs()

    for file in tiff_files:
        file.set_srs(srs)
        file.set_scale(int(arguments.scale))

        # Validate the file
<<<<<<< HEAD
        if not file.validate():
            get_log().info(
                "non_visual_qa_errors",
                originalPath=file.get_path_original(),
                errors=file.get_errors(),
            )
        else:
            get_log().info("non_visual_qa_passed", path=file.get_path_original())

        # Create STAC
        item = create_item(file.get_path_standardised(), start_datetime, end_datetime, collection_id, file.get_gdalinfo())
=======
        file_check = FileCheck(file, int(arguments.scale), srs)
        if not file_check.validate():
            vfs_path = ""
            env_argo_template = os.environ.get("ARGO_TEMPLATE")
            if env_argo_template:
                argo_template = json.loads(env_argo_template)
                s3_information = argo_template["archiveLocation"]["s3"]
                vfs_path = os.path.join("/vsis3", s3_information["bucket"], s3_information["key"], file_check.path)
            get_log().info("non_visual_qa_errors", file=file_check.path, vfspath=vfs_path, errors=file_check.errors)
        else:
            get_log().info("non_visual_qa_passed", file=file_check.path)

        # Create STAC
        item = create_item(file_check.path, start_datetime, end_datetime, arguments.collection_id, file_check.get_gdalinfo())
>>>>>>> b8bb95ad
        tmp_file_path = os.path.join("/tmp/", f"{item.stac['id']}.json")
        write(tmp_file_path, json.dumps(item.stac).encode("utf-8"))
        get_log().info("stac_saved", path=tmp_file_path)


if __name__ == "__main__":
    main()<|MERGE_RESOLUTION|>--- conflicted
+++ resolved
@@ -33,16 +33,10 @@
     if is_argo():
         concurrency = 4
 
-<<<<<<< HEAD
     # Standardize the tiffs
-    tiff_files = run_standardising(source, arguments.preset, concurrency)
+    tiff_files = run_standardising(source, arguments.preset, arguments.cutline, concurrency)
     if len(tiff_files) == 0:
         get_log().info("no_tiff_file", action="standardise_validate", reason="skipped")
-=======
-    standardised_files = start_standardising(source, arguments.preset, arguments.cutline, concurrency)
-    if not standardised_files:
-        get_log().info("Process skipped because no file has been standardised", action="standardise_validate", reason="skip")
->>>>>>> b8bb95ad
         return
 
     # SRS needed for FileCheck (non visual QA)
@@ -53,34 +47,37 @@
         file.set_scale(int(arguments.scale))
 
         # Validate the file
-<<<<<<< HEAD
         if not file.validate():
             get_log().info(
                 "non_visual_qa_errors",
                 originalPath=file.get_path_original(),
                 errors=file.get_errors(),
             )
+            original_path = file.get_path_original()
+            standardised_path = file.get_path_standardised()
+            env_argo_template = os.environ.get("ARGO_TEMPLATE")
+            if env_argo_template:
+                argo_template = json.loads(env_argo_template)
+                s3_information = argo_template["archiveLocation"]["s3"]
+                standardised_path = os.path.join(
+                    "/vsis3", s3_information["bucket"], s3_information["key"], file.get_path_standardised()
+                )
+                original_path = os.path.join(
+                    "/vsis3", s3_information["bucket"], s3_information["key"], file.get_path_original()
+                )
+            get_log().info(
+                "non_visual_qa_errors",
+                originalPath=original_path,
+                standardisedPath=standardised_path,
+                errors=file.get_errors(),
+            )
         else:
             get_log().info("non_visual_qa_passed", path=file.get_path_original())
 
         # Create STAC
-        item = create_item(file.get_path_standardised(), start_datetime, end_datetime, collection_id, file.get_gdalinfo())
-=======
-        file_check = FileCheck(file, int(arguments.scale), srs)
-        if not file_check.validate():
-            vfs_path = ""
-            env_argo_template = os.environ.get("ARGO_TEMPLATE")
-            if env_argo_template:
-                argo_template = json.loads(env_argo_template)
-                s3_information = argo_template["archiveLocation"]["s3"]
-                vfs_path = os.path.join("/vsis3", s3_information["bucket"], s3_information["key"], file_check.path)
-            get_log().info("non_visual_qa_errors", file=file_check.path, vfspath=vfs_path, errors=file_check.errors)
-        else:
-            get_log().info("non_visual_qa_passed", file=file_check.path)
-
-        # Create STAC
-        item = create_item(file_check.path, start_datetime, end_datetime, arguments.collection_id, file_check.get_gdalinfo())
->>>>>>> b8bb95ad
+        item = create_item(
+            file.get_path_standardised(), start_datetime, end_datetime, arguments.collection_id, file.get_gdalinfo()
+        )
         tmp_file_path = os.path.join("/tmp/", f"{item.stac['id']}.json")
         write(tmp_file_path, json.dumps(item.stac).encode("utf-8"))
         get_log().info("stac_saved", path=tmp_file_path)
