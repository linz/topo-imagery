<<<<<<< HEAD
from linz_logger import get_log

from scripts.cli.cli_helper import parse_source
=======
from scripts.cli.cli_helper import is_argo, parse_source
>>>>>>> 099df340
from scripts.non_visual_qa import non_visual_qa
from scripts.standardising import start_standardising


def main() -> None:
    concurrency: int = 1
    source = parse_source()
<<<<<<< HEAD
    standardised_files = standardising(source)
    if standardised_files:
        non_visual_qa(standardised_files)
    else:
        get_log().info(
            "Non Visual QA skipped because no file has been standardised", action="standardise_validate", reason="skip"
        )
=======
    if is_argo():
        concurrency = 4
    standardised_files = start_standardising(source, concurrency)
    non_visual_qa(standardised_files)
>>>>>>> 099df340


if __name__ == "__main__":
    main()<|MERGE_RESOLUTION|>--- conflicted
+++ resolved
@@ -1,10 +1,6 @@
-<<<<<<< HEAD
 from linz_logger import get_log
 
-from scripts.cli.cli_helper import parse_source
-=======
 from scripts.cli.cli_helper import is_argo, parse_source
->>>>>>> 099df340
 from scripts.non_visual_qa import non_visual_qa
 from scripts.standardising import start_standardising
 
@@ -12,20 +8,15 @@
 def main() -> None:
     concurrency: int = 1
     source = parse_source()
-<<<<<<< HEAD
-    standardised_files = standardising(source)
+    if is_argo():
+        concurrency = 4
+    standardised_files = start_standardising(source, concurrency)
     if standardised_files:
         non_visual_qa(standardised_files)
     else:
         get_log().info(
             "Non Visual QA skipped because no file has been standardised", action="standardise_validate", reason="skip"
         )
-=======
-    if is_argo():
-        concurrency = 4
-    standardised_files = start_standardising(source, concurrency)
-    non_visual_qa(standardised_files)
->>>>>>> 099df340
 
 
 if __name__ == "__main__":
