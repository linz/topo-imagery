--- conflicted
+++ resolved
@@ -36,11 +36,10 @@
 docker run -v ${HOME}/.aws/credentials:/root/.aws/credentials:ro -e AWS_PROFILE 'image-id'  python create_polygons.py --uri 's3://path-to-the-tiff/image.tif' --destination 'destination-bucket'
 ```
 
-<<<<<<< HEAD
 #### Development
 
 This repo has a `devcontainer` which can be used within VSCode as a development environment with all of the required dependencies included. See the [.devcontainer/README.md](/.devcontainer/README.md) for more information.
-=======
+
 ## Container package
 
 Publishing a container to the GitHub Package registry (`ghcr`) is handled automatically by GitHub Actions in this repo.
@@ -71,5 +70,4 @@
 1. Open the PR and verify that the `CHANGELOG` contains what you expect in the release. If the latest change you expect is not there, double-check that a GitHub Actions is not currently running or failed.
 2. Approve the PR
 3. Add the `automerge` label and wait for the PR to be merged
-4. Once the Pull Request is merged to `master` a [GitHub Action](https://github.com/linz/topo-imagery/blob/master/.github/workflows/release-please.yml) it creates the release and publish a new container tagged for this release.
->>>>>>> 095137e4
+4. Once the Pull Request is merged to `master` a [GitHub Action](https://github.com/linz/topo-imagery/blob/master/.github/workflows/release-please.yml) it creates the release and publish a new container tagged for this release.