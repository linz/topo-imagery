--- conflicted
+++ resolved
@@ -41,7 +41,6 @@
 linz-logger = "^0.6.0"
 
 [tool.poetry.dev-dependencies]
-<<<<<<< HEAD
 black = "^22.3.0"
 isort = "^5.10.1"
 gitlint = "^0.17.0"
@@ -49,10 +48,4 @@
 pylint = "^2.14.3"
 pre-commit = "^2.19.0"
 mypy-boto3-s3 = "^1.24.0"
-=======
-pytest = "^7.1.2"
-
-[build-system]
-requires = ["poetry-core>=1.0.0"]
-build-backend = "poetry.core.masonry.api"
->>>>>>> fd60e53e
+pytest = "^7.1.2"